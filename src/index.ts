--- conflicted
+++ resolved
@@ -23,14 +23,9 @@
 	getEncodedTokenV4,
 	decodePaymentRequest,
 	deriveKeysetId,
-<<<<<<< HEAD
 	setGlobalRequestOptions,
 	getDecodedTokenV4Binary,
 	getEncodedTokenV4Binary
 };
-=======
-	setGlobalRequestOptions
-};
 
-export { injectWebSocketImpl } from './ws.js';
->>>>>>> 0593ad17
+export { injectWebSocketImpl } from './ws.js';