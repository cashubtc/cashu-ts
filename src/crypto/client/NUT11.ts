--- conflicted
+++ resolved
@@ -2,17 +2,10 @@
 import { sha256 } from '@noble/hashes/sha256';
 import { schnorr } from '@noble/curves/secp256k1';
 import { randomBytes } from '@noble/hashes/utils';
-<<<<<<< HEAD
-import { parseP2PKSecret } from '../common/NUT11.js';
-import { type Secret, type Witness } from '../common/index.js';
-import { type P2PKWitness, type Proof } from '../../model/types/index.js';
-import { type BlindedMessage } from './index.js';
-=======
 import { parseP2PKSecret } from '../common/NUT11';
-import { Secret } from '../common/index';
+import { type Secret, type Witness } from '../common/index';
 import { type P2PKWitness, type Proof } from '../../model/types/index';
-import { BlindedMessage } from './index';
->>>>>>> 52ba66e7
+import { type BlindedMessage } from './index';
 
 export const createP2PKsecret = (pubkey: string): string => {
 	const newSecret: Secret = [
