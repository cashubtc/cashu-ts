--- conflicted
+++ resolved
@@ -20,13 +20,10 @@
 	OutputAmounts,
 	ProofState,
 	BlindingData,
-<<<<<<< HEAD
 	MintQuoteResponse,
 	MintQuoteState,
-	MeltQuoteState
-=======
+	MeltQuoteState,
 	SerializedDLEQ
->>>>>>> 90dc186b
 } from './model/types/index.js';
 import {
 	bytesToNumber,
@@ -46,14 +43,9 @@
 } from '@cashu/crypto/modules/client';
 import { deriveBlindingFactor, deriveSecret } from '@cashu/crypto/modules/client/NUT09';
 import { createP2PKsecret, getSignedProofs } from '@cashu/crypto/modules/client/NUT11';
-<<<<<<< HEAD
-import { type Proof as NUT11Proof } from '@cashu/crypto/modules/common/index';
+import { type Proof as NUT11Proof, DLEQ } from '@cashu/crypto/modules/common/index';
 import { SubscriptionCanceller } from './model/types/wallet/websocket.js';
-
-=======
-import { type Proof as NUT11Proof, DLEQ } from '@cashu/crypto/modules/common/index';
 import { verifyDLEQProof_reblind } from '@cashu/crypto/modules/client/NUT12';
->>>>>>> 90dc186b
 /**
  * The default number of proofs per denomination to keep in a wallet.
  */
