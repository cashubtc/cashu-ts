import { bytesToHex, hexToBytes, randomBytes } from '@noble/hashes/utils';
import { CashuMint } from './CashuMint.js';
import { BlindedMessage } from './model/BlindedMessage.js';
import {
	type MeltPayload,
	type MeltQuoteResponse,
	type MintKeys,
	type MintKeyset,
	type MeltProofsResponse,
	type MintPayload,
	type Proof,
	type MintQuotePayload,
	type MeltQuotePayload,
	type SendResponse,
	type SerializedBlindedMessage,
	type SwapPayload,
	type Token,
	SerializedBlindedSignature,
	GetInfoResponse,
	OutputAmounts,
<<<<<<< HEAD
	CheckStateEntry,
	BlindingData,
	SerializedDLEQ
=======
	ProofState,
	BlindingData
>>>>>>> d4bbc0f2
} from './model/types/index.js';
import { bytesToNumber, getDecodedToken, splitAmount, sumProofs, getKeepAmounts } from './utils.js';
import { validateMnemonic } from '@scure/bip39';
import { wordlist } from '@scure/bip39/wordlists/english';
import { hashToCurve, pointFromHex } from '@cashu/crypto/modules/common';
import {
	blindMessage,
	constructProofFromPromise,
	serializeProof
} from '@cashu/crypto/modules/client';
import {
	deriveBlindingFactor,
	deriveSecret,
	deriveSeedFromMnemonic
} from '@cashu/crypto/modules/client/NUT09';
import { createP2PKsecret, getSignedProofs } from '@cashu/crypto/modules/client/NUT11';
import { type Proof as NUT11Proof, DLEQ } from '@cashu/crypto/modules/common/index';
import { verifyDLEQProof_reblind } from '@cashu/crypto/modules/client/NUT12';

/**
 * The default number of proofs per denomination to keep in a wallet.
 */
const DEFAULT_DENOMINATION_TARGET = 3;

/**
 * The default unit for the wallet, if not specified in constructor.
 */
const DEFAULT_UNIT = 'sat';

/**
 * Class that represents a Cashu wallet.
 * This class should act as the entry point for this library
 */
class CashuWallet {
	private _keys: Map<string, MintKeys> = new Map();
	private _keysetId: string | undefined;
	private _keysets: Array<MintKeyset> = [];
	private _seed: Uint8Array | undefined = undefined;
	private _unit = DEFAULT_UNIT;
	private _mintInfo: GetInfoResponse | undefined = undefined;
	private _denominationTarget = DEFAULT_DENOMINATION_TARGET;

	mint: CashuMint;

	/**
	 * @param mint Cashu mint instance is used to make api calls
	 * @param options.unit optionally set unit (default is 'sat')
	 * @param options.keys public keys from the mint (will be fetched from mint if not provided)
	 * @param options.keysets keysets from the mint (will be fetched from mint if not provided)
	 * @param options.mintInfo mint info from the mint (will be fetched from mint if not provided)
	 * @param options.denominationTarget target number proofs per denomination (default: see @constant DEFAULT_DENOMINATION_TARGET)
	 * @param options.mnemonicOrSeed mnemonic phrase or Seed to initial derivation key for this wallet's deterministic secrets. When the mnemonic is provided, the seed will be derived from it.
	 * This can lead to poor performance, in which case the seed should be directly provided
	 */
	constructor(
		mint: CashuMint,
		options?: {
			unit?: string;
			keys?: Array<MintKeys> | MintKeys;
			keysets?: Array<MintKeyset>;
			mintInfo?: GetInfoResponse;
			mnemonicOrSeed?: string | Uint8Array;
			denominationTarget?: number;
		}
	) {
		this.mint = mint;
		let keys: Array<MintKeys> = [];
		if (options?.keys && !Array.isArray(options.keys)) {
			keys = [options.keys];
		} else if (options?.keys && Array.isArray(options?.keys)) {
			keys = options?.keys;
		}
		if (keys) keys.forEach((key: MintKeys) => this._keys.set(key.id, key));
		if (options?.unit) this._unit = options?.unit;
		if (options?.keysets) this._keysets = options.keysets;
		if (options?.denominationTarget) {
			this._denominationTarget = options.denominationTarget;
		}

		if (!options?.mnemonicOrSeed) {
			return;
		} else if (options?.mnemonicOrSeed instanceof Uint8Array) {
			this._seed = options.mnemonicOrSeed;
		} else {
			if (!validateMnemonic(options.mnemonicOrSeed, wordlist)) {
				throw new Error('Tried to instantiate with mnemonic, but mnemonic was invalid');
			}
			this._seed = deriveSeedFromMnemonic(options.mnemonicOrSeed);
		}
	}

	get unit(): string {
		return this._unit;
	}
	get keys(): Map<string, MintKeys> {
		return this._keys;
	}
	get keysetId(): string {
		if (!this._keysetId) {
			throw new Error('No keysetId set');
		}
		return this._keysetId;
	}
	set keysetId(keysetId: string) {
		this._keysetId = keysetId;
	}
	get keysets(): Array<MintKeyset> {
		return this._keysets;
	}
	get mintInfo(): GetInfoResponse {
		if (!this._mintInfo) {
			throw new Error('Mint info not loaded');
		}
		return this._mintInfo;
	}

	/**
	 * Get information about the mint
	 * @returns mint info
	 */
	async getMintInfo(): Promise<GetInfoResponse> {
		this._mintInfo = await this.mint.getInfo();
		return this._mintInfo;
	}

	/**
	 * Load mint information, keysets and keys. This function can be called if no keysets are passed in the constructor
	 */
	async loadMint() {
		await this.getMintInfo();
		await this.getKeySets();
		await this.getKeys();
	}

	/**
	 * Choose a keyset to activate based on the lowest input fee
	 *
	 * Note: this function will filter out deprecated base64 keysets
	 *
	 * @param keysets keysets to choose from
	 * @returns active keyset
	 */
	getActiveKeyset(keysets: Array<MintKeyset>): MintKeyset {
		let activeKeysets = keysets.filter((k: MintKeyset) => k.active);

		// we only consider keyset IDs that start with "00"
		activeKeysets = activeKeysets.filter((k: MintKeyset) => k.id.startsWith('00'));

		const activeKeyset = activeKeysets.sort(
			(a: MintKeyset, b: MintKeyset) => (a.input_fee_ppk ?? 0) - (b.input_fee_ppk ?? 0)
		)[0];
		if (!activeKeyset) {
			throw new Error('No active keyset found');
		}
		return activeKeyset;
	}

	/**
	 * Get keysets from the mint with the unit of the wallet
	 * @returns keysets with wallet's unit
	 */
	async getKeySets(): Promise<Array<MintKeyset>> {
		const allKeysets = await this.mint.getKeySets();
		const unitKeysets = allKeysets.keysets.filter((k: MintKeyset) => k.unit === this._unit);
		this._keysets = unitKeysets;
		return this._keysets;
	}

	/**
	 * Get all active keys from the mint and set the keyset with the lowest fees as the active wallet keyset.
	 * @returns keyset
	 */
	async getAllKeys(): Promise<Array<MintKeys>> {
		const keysets = await this.mint.getKeys();
		this._keys = new Map(keysets.keysets.map((k: MintKeys) => [k.id, k]));
		this.keysetId = this.getActiveKeyset(this._keysets).id;
		return keysets.keysets;
	}

	/**
	 * Get public keys from the mint. If keys were already fetched, it will return those.
	 *
	 * If `keysetId` is set, it will fetch and return that specific keyset.
	 * Otherwise, we select an active keyset with the unit of the wallet.
	 *
	 * @param keysetId optional keysetId to get keys for
	 * @param forceRefresh? if set to true, it will force refresh the keyset from the mint
	 * @returns keyset
	 */
	async getKeys(keysetId?: string, forceRefresh?: boolean): Promise<MintKeys> {
		if (!(this._keysets.length > 0) || forceRefresh) {
			await this.getKeySets();
		}
		// no keyset id is chosen, let's choose one
		if (!keysetId) {
			const localKeyset = this.getActiveKeyset(this._keysets);
			keysetId = localKeyset.id;
		}
		// make sure we have keyset for this id
		if (!this._keysets.find((k: MintKeyset) => k.id === keysetId)) {
			await this.getKeySets();
			if (!this._keysets.find((k: MintKeyset) => k.id === keysetId)) {
				throw new Error(`could not initialize keys. No keyset with id '${keysetId}' found`);
			}
		}

		// make sure we have keys for this id
		if (!this._keys.get(keysetId)) {
			const keys = await this.mint.getKeys(keysetId);
			this._keys.set(keysetId, keys.keysets[0]);
		}

		// set and return
		this.keysetId = keysetId;
		return this._keys.get(keysetId) as MintKeys;
	}

	/**
	 * Receive an encoded or raw Cashu token (only supports single tokens. It will only process the first token in the token array)
	 * @param {(string|Token)} token - Cashu token, either as string or decoded
	 * @param options.keysetId? override the keysetId derived from the current mintKeys with a custom one. This should be a keyset that was fetched from the `/keysets` endpoint
	 * @param options.outputAmounts? optionally specify the output's amounts to keep and to send.
	 * @param options.proofsWeHave? optionally provide all currently stored proofs of this mint. Cashu-ts will use them to derive the optimal output amounts
	 * @param options.counter? optionally set counter to derive secret deterministically. CashuWallet class must be initialized with seed phrase to take effect
	 * @param options.pubkey? optionally locks ecash to pubkey. Will not be deterministic, even if counter is set!
	 * @param options.privkey? will create a signature on the @param token secrets if set
	 * @returns New token with newly created proofs, token entries that had errors
	 */
	async receive(
		token: string | Token,
		options?: {
			keysetId?: string;
			outputAmounts?: OutputAmounts;
			proofsWeHave?: Array<Proof>;
			counter?: number;
			pubkey?: string;
			privkey?: string;
		}
	): Promise<Array<Proof>> {
		if (typeof token === 'string') {
			token = getDecodedToken(token);
		}
<<<<<<< HEAD
		const tokenEntries: Array<TokenEntry> = token.token;
		const proofs = await this.receiveTokenEntry(tokenEntries[0], options);
		return proofs;
	}

	/**
	 * Receive a single cashu token entry
	 * @param tokenEntry a single entry of a cashu token
	 * @param options.keyksetId? override the keysetId derived from the current mintKeys with a custom one. This should be a keyset that was fetched from the `/keysets` endpoint
	 * @param options.outputAmounts? optionally specify the output's amounts to keep.
	 * @param options.counter? optionally set counter to derive secret deterministically. CashuWallet class must be initialized with seed phrase to take effect
	 * @param options.pubkey? optionally locks ecash to pubkey. Will not be deterministic, even if counter is set!
	 * @param options.privkey? will create a signature on the @param tokenEntry secrets if set
	 * @param options.requireDLEQ? optionally require a DLEQ proof from the mint
	 * @returns {Promise<Array<Proof>>} New token entry with newly created proofs, proofs that had errors
	 */
	async receiveTokenEntry(
		tokenEntry: TokenEntry,
		options?: {
			keysetId?: string;
			outputAmounts?: OutputAmounts;
			counter?: number;
			pubkey?: string;
			privkey?: string;
			requireDLEQ?: boolean;
		}
	): Promise<Array<Proof>> {
		const proofs: Array<Proof> = [];
=======
>>>>>>> d4bbc0f2
		const keys = await this.getKeys(options?.keysetId);
		const amount = sumProofs(token.proofs) - this.getFeesForProofs(token.proofs);
		const { payload, blindingData } = this.createSwapPayload(
			amount,
			token.proofs,
			keys,
			options?.outputAmounts,
			options?.counter,
			options?.pubkey,
			options?.privkey
		);
		const { signatures } = await this.mint.swap(payload);
<<<<<<< HEAD
		const requireDleq = options?.requireDLEQ;
		const newProofs = this.constructProofs(
=======
		const freshProofs = this.constructProofs(
>>>>>>> d4bbc0f2
			signatures,
			blindingData.blindingFactors,
			blindingData.secrets,
			keys,
			requireDleq ?? false
		);
		return freshProofs;
	}

	/**
	 * Send proofs of a given amount, by providing at least the required amount of proofs
	 * @param amount amount to send
	 * @param proofs array of proofs (accumulated amount of proofs must be >= than amount)
	 * @param options.outputAmounts? optionally specify the output's amounts to keep and send.
	 * @param options.counter? optionally set counter to derive secret deterministically. CashuWallet class must be initialized with seed phrase to take effect
	 * @param options.proofsWeHave? optionally provide all currently stored proofs of this mint. Cashu-ts will use them to derive the optimal output amounts
	 * @param options.pubkey? optionally locks ecash to pubkey. Will not be deterministic, even if counter is set!
	 * @param options.privkey? will create a signature on the output secrets if set
	 * @param options.keysetId? override the keysetId derived from the current mintKeys with a custom one. This should be a keyset that was fetched from the `/keysets` endpoint
	 * @param options.offline? optionally send proofs offline.
	 * @param options.includeFees? optionally include fees in the response.
	 * @returns {SendResponse}
	 */
	async send(
		amount: number,
		proofs: Array<Proof>,
		options?: {
			outputAmounts?: OutputAmounts;
			proofsWeHave?: Array<Proof>;
			counter?: number;
			pubkey?: string;
			privkey?: string;
			keysetId?: string;
			offline?: boolean;
			includeFees?: boolean;
		}
	): Promise<SendResponse> {
		if (sumProofs(proofs) < amount) {
			throw new Error('Not enough funds available to send');
		}
		const { keep: keepProofsOffline, send: sendProofOffline } = this.selectProofsToSend(
			proofs,
			amount,
			options?.includeFees
		);
		const expectedFee = options?.includeFees ? this.getFeesForProofs(sendProofOffline) : 0;
		if (
			!options?.offline &&
			(sumProofs(sendProofOffline) != amount + expectedFee || // if the exact amount cannot be selected
				options?.outputAmounts ||
				options?.pubkey ||
				options?.privkey ||
				options?.keysetId) // these options require a swap
		) {
			// we need to swap
			// input selection, needs fees because of the swap
			const { keep: keepProofsSelect, send: sendProofs } = this.selectProofsToSend(
				proofs,
				amount,
				true
			);
			options?.proofsWeHave?.push(...keepProofsSelect);

			const { keep, send } = await this.swap(amount, sendProofs, options);
			const keepProofs = keepProofsSelect.concat(keep);
			return { keep: keepProofs, send };
		}

		if (sumProofs(sendProofOffline) < amount + expectedFee) {
			throw new Error('Not enough funds available to send');
		}

		return { keep: keepProofsOffline, send: sendProofOffline };
	}

	selectProofsToSend(
		proofs: Array<Proof>,
		amountToSend: number,
		includeFees?: boolean
	): SendResponse {
		const sortedProofs = proofs.sort((a: Proof, b: Proof) => a.amount - b.amount);
		const smallerProofs = sortedProofs
			.filter((p: Proof) => p.amount <= amountToSend)
			.sort((a: Proof, b: Proof) => b.amount - a.amount);
		const biggerProofs = sortedProofs
			.filter((p: Proof) => p.amount > amountToSend)
			.sort((a: Proof, b: Proof) => a.amount - b.amount);
		const nextBigger = biggerProofs[0];
		if (!smallerProofs.length && nextBigger) {
			return {
				keep: proofs.filter((p: Proof) => p.secret !== nextBigger.secret),
				send: [nextBigger]
			};
		}

		if (!smallerProofs.length && !nextBigger) {
			return { keep: proofs, send: [] };
		}

		let remainder = amountToSend;
		let selectedProofs = [smallerProofs[0]];
		const returnedProofs = [];
		const feePPK = includeFees ? this.getFeesForProofs(selectedProofs) : 0;
		remainder -= selectedProofs[0].amount - feePPK / 1000;
		if (remainder > 0) {
			const { keep, send } = this.selectProofsToSend(
				smallerProofs.slice(1),
				remainder,
				includeFees
			);
			selectedProofs.push(...send);
			returnedProofs.push(...keep);
		}

		const selectedFeePPK = includeFees ? this.getFeesForProofs(selectedProofs) : 0;
		if (sumProofs(selectedProofs) < amountToSend + selectedFeePPK && nextBigger) {
			selectedProofs = [nextBigger];
		}
		return {
			keep: proofs.filter((p: Proof) => !selectedProofs.includes(p)),
			send: selectedProofs
		};
	}

	/**
	 * calculates the fees based on inputs (proofs)
	 * @param proofs input proofs to calculate fees for
	 * @returns fee amount
	 */
	getFeesForProofs(proofs: Array<Proof>): number {
		if (!this._keysets.length) {
			throw new Error('Could not calculate fees. No keysets found');
		}
		const keysetIds = new Set(proofs.map((p: Proof) => p.id));
		keysetIds.forEach((id: string) => {
			if (!this._keysets.find((k: MintKeyset) => k.id === id)) {
				throw new Error(`Could not calculate fees. No keyset found with id: ${id}`);
			}
		});

		const fees = Math.floor(
			Math.max(
				(proofs.reduce(
					(total: number, curr: Proof) =>
						total + (this._keysets.find((k: MintKeyset) => k.id === curr.id)?.input_fee_ppk || 0),
					0
				) +
					999) /
					1000,
				0
			)
		);
		return fees;
	}

	/**
	 * calculates the fees based on inputs for a given keyset
	 * @param nInputs number of inputs
	 * @param keysetId keysetId used to lookup `input_fee_ppk`
	 * @returns fee amount
	 */
	getFeesForKeyset(nInputs: number, keysetId: string): number {
		const fees = Math.floor(
			Math.max(
				(nInputs * (this._keysets.find((k: MintKeyset) => k.id === keysetId)?.input_fee_ppk || 0) +
					999) /
					1000,
				0
			)
		);
		return fees;
	}

	/**
	 * Splits and creates sendable tokens
	 * if no amount is specified, the amount is implied by the cumulative amount of all proofs
	 * if both amount and preference are set, but the preference cannot fulfill the amount, then we use the default split
	 * @param amount amount to send while performing the optimal split (least proofs possible). can be set to undefined if preference is set
	 * @param proofs proofs matching that amount
	 * @param options.outputAmounts? optionally specify the output's amounts to keep and to send.
	 * @param options.counter? optionally set counter to derive secret deterministically. CashuWallet class must be initialized with seed phrase to take effect
	 * @param options.keysetId? override the keysetId derived from the current mintKeys with a custom one. This should be a keyset that was fetched from the `/keysets` endpoint
	 * @param options.includeFees? include estimated fees for the receiver to receive the proofs
	 * @param options.proofsWeHave? optionally provide all currently stored proofs of this mint. Cashu-ts will use them to derive the optimal output amounts
	 * @param options.pubkey? optionally locks ecash to pubkey. Will not be deterministic, even if counter is set!
	 * @param options.privkey? will create a signature on the @param proofs secrets if set
	 * @param options.requireDLEQ? optionally require a DLEQ proof from the mint.
	 * @returns promise of the change- and send-proofs
	 */
	async swap(
		amount: number,
		proofs: Array<Proof>,
		options?: {
			outputAmounts?: OutputAmounts;
			proofsWeHave?: Array<Proof>;
			counter?: number;
			pubkey?: string;
			privkey?: string;
			keysetId?: string;
			includeFees?: boolean;
			requireDLEQ?: boolean;
		}
	): Promise<SendResponse> {
		if (!options) options = {};
		const keyset = await this.getKeys(options.keysetId);
		const proofsToSend = proofs;
		let amountToSend = amount;
		const amountAvailable = sumProofs(proofs);
		let amountToKeep = amountAvailable - amountToSend - this.getFeesForProofs(proofsToSend);
		// send output selection
		let sendAmounts = options?.outputAmounts?.sendAmounts || splitAmount(amountToSend, keyset.keys);

		// include the fees to spend the the outputs of the swap
		if (options?.includeFees) {
			let outputFee = this.getFeesForKeyset(sendAmounts.length, keyset.id);
			let sendAmountsFee = splitAmount(outputFee, keyset.keys);
			while (
				this.getFeesForKeyset(sendAmounts.concat(sendAmountsFee).length, keyset.id) > outputFee
			) {
				outputFee++;
				sendAmountsFee = splitAmount(outputFee, keyset.keys);
			}
			sendAmounts = sendAmounts.concat(sendAmountsFee);
			amountToSend += outputFee;
			amountToKeep -= outputFee;
		}

		// keep output selection
		let keepAmounts;
		if (options && !options.outputAmounts?.keepAmounts && options.proofsWeHave) {
			keepAmounts = getKeepAmounts(
				options.proofsWeHave,
				amountToKeep,
				keyset.keys,
				this._denominationTarget
			);
		} else if (options.outputAmounts) {
			if (
				options.outputAmounts.keepAmounts?.reduce((a: number, b: number) => a + b, 0) !=
				amountToKeep
			) {
				throw new Error('Keep amounts do not match amount to keep');
			}
			keepAmounts = options.outputAmounts.keepAmounts;
		}

		if (amountToSend + this.getFeesForProofs(proofsToSend) > amountAvailable) {
			console.error(
				`Not enough funds available (${amountAvailable}) for swap amountToSend: ${amountToSend} + fee: ${this.getFeesForProofs(
					proofsToSend
				)} | length: ${proofsToSend.length}`
			);
			throw new Error(`Not enough funds available for swap`);
		}

		if (amountToSend + this.getFeesForProofs(proofsToSend) + amountToKeep != amountAvailable) {
			throw new Error('Amounts do not match for swap');
		}

		options.outputAmounts = {
			keepAmounts: keepAmounts,
			sendAmounts: sendAmounts
		};
		const { payload, blindingData } = this.createSwapPayload(
			amountToSend,
			proofsToSend,
			keyset,
			options?.outputAmounts,
			options?.counter,
			options?.pubkey,
			options?.privkey
		);
		const { signatures } = await this.mint.swap(payload);
		const requireDleq = options?.requireDLEQ;
		const swapProofs = this.constructProofs(
			signatures,
			blindingData.blindingFactors,
			blindingData.secrets,
			keyset,
			requireDleq ?? false
		);
		const splitProofsToKeep: Array<Proof> = [];
		const splitProofsToSend: Array<Proof> = [];
		let amountToKeepCounter = 0;
		swapProofs.forEach((proof: Proof) => {
			if (amountToKeepCounter < amountToKeep) {
				amountToKeepCounter += proof.amount;
				splitProofsToKeep.push(proof);
				return;
			}
			splitProofsToSend.push(proof);
		});
		return {
			keep: splitProofsToKeep,
			send: splitProofsToSend
		};
	}

	/**
	 * Regenerates
	 * @param start set starting point for count (first cycle for each keyset should usually be 0)
	 * @param count set number of blinded messages that should be generated
	 * @param options.keysetId set a custom keysetId to restore from. keysetIds can be loaded with `CashuMint.getKeySets()`
	 * @param options.requireDLEQ require a DLEQ proof
	 * @returns proofs
	 */
	async restore(
		start: number,
		count: number,
		options?: {
			keysetId?: string;
			requireDLEQ?: boolean;
		}
	): Promise<{ proofs: Array<Proof> }> {
		const keys = await this.getKeys(options?.keysetId);
		if (!this._seed) {
			throw new Error('CashuWallet must be initialized with mnemonic to use restore');
		}
		// create blank amounts for unknown restore amounts
		const amounts = Array(count).fill(0);
		const { blindedMessages, blindingFactors, secrets } = this.createBlindedMessages(
			amounts,
			keys.id,
			start
		);

		const { outputs, promises } = await this.mint.restore({ outputs: blindedMessages });

		// Collect and map the secrets and blinding factors with the blinded messages that were returned from the mint
		const validBlindingFactors = blindingFactors.filter((_: bigint, i: number) =>
			outputs.map((o: SerializedBlindedMessage) => o.B_).includes(blindedMessages[i].B_)
		);
		const validSecrets = secrets.filter((_: Uint8Array, i: number) =>
			outputs.map((o: SerializedBlindedMessage) => o.B_).includes(blindedMessages[i].B_)
		);
		const requireDleq = options?.requireDLEQ;
		return {
			proofs: this.constructProofs(
				promises,
				validBlindingFactors,
				validSecrets,
				keys,
				requireDleq ?? false
			)
		};
	}

	/**
	 * Requests a mint quote form the mint. Response returns a Lightning payment request for the requested given amount and unit.
	 * @param amount Amount requesting for mint.
	 * @param description optional description for the mint quote
	 * @returns the mint will return a mint quote with a Lightning invoice for minting tokens of the specified amount and unit
	 */
	async createMintQuote(amount: number, description?: string) {
		const mintQuotePayload: MintQuotePayload = {
			unit: this._unit,
			amount: amount,
			description: description
		};
		return await this.mint.createMintQuote(mintQuotePayload);
	}

	/**
	 * Gets an existing mint quote from the mint.
	 * @param quote Quote ID
	 * @returns the mint will create and return a Lightning invoice for the specified amount
	 */
	async checkMintQuote(quote: string) {
		return await this.mint.checkMintQuote(quote);
	}

	/**
	 * Mint proofs for a given mint quote
	 * @param amount amount to request
	 * @param quote ID of mint quote
	 * @param options.keysetId? optionally set keysetId for blank outputs for returned change.
	 * @param options.preference? Deprecated. Use `outputAmounts` instead. Optional preference for splitting proofs into specific amounts.
	 * @param options.outputAmounts? optionally specify the output's amounts to keep and to send.
	 * @param options.counter? optionally set counter to derive secret deterministically. CashuWallet class must be initialized with seed phrase to take effect
	 * @param options.pubkey? optionally locks ecash to pubkey. Will not be deterministic, even if counter is set!
	 * @param options.requireDLEQ? optionally require a DLEQ proof.
	 * @returns proofs
	 */
	async mintProofs(
		amount: number,
		quote: string,
		options?: {
			keysetId?: string;
			outputAmounts?: OutputAmounts;
			proofsWeHave?: Array<Proof>;
			counter?: number;
			pubkey?: string;
			requireDLEQ?: boolean;
		}
	): Promise<{ proofs: Array<Proof> }> {
		const keyset = await this.getKeys(options?.keysetId);
		if (!options?.outputAmounts && options?.proofsWeHave) {
			options.outputAmounts = {
				keepAmounts: getKeepAmounts(
					options.proofsWeHave,
					amount,
					keyset.keys,
					this._denominationTarget
				),
				sendAmounts: []
			};
		}

		const { blindedMessages, secrets, blindingFactors } = this.createRandomBlindedMessages(
			amount,
			keyset,
			options?.outputAmounts?.keepAmounts,
			options?.counter,
			options?.pubkey
		);
		const mintPayload: MintPayload = {
			outputs: blindedMessages,
			quote: quote
		};
		const { signatures } = await this.mint.mint(mintPayload);
		const requireDleq = options?.requireDLEQ;
		return {
			proofs: this.constructProofs(
				signatures,
				blindingFactors,
				secrets,
				keyset,
				requireDleq ?? false
			)
		};
	}

	/**
	 * Requests a melt quote from the mint. Response returns amount and fees for a given unit in order to pay a Lightning invoice.
	 * @param invoice LN invoice that needs to get a fee estimate
	 * @returns the mint will create and return a melt quote for the invoice with an amount and fee reserve
	 */
	async createMeltQuote(invoice: string): Promise<MeltQuoteResponse> {
		const meltQuotePayload: MeltQuotePayload = {
			unit: this._unit,
			request: invoice
		};
		const meltQuote = await this.mint.createMeltQuote(meltQuotePayload);
		return meltQuote;
	}

	/**
	 * Return an existing melt quote from the mint.
	 * @param quote ID of the melt quote
	 * @returns the mint will return an existing melt quote
	 */
	async checkMeltQuote(quote: string): Promise<MeltQuoteResponse> {
		const meltQuote = await this.mint.checkMeltQuote(quote);
		return meltQuote;
	}

	/**
	 * Melt proofs for a melt quote. proofsToSend must be at least amount+fee_reserve form the melt quote. This function does not perform coin selection!.
	 * Returns melt quote and change proofs
	 * @param meltQuote ID of the melt quote
	 * @param proofsToSend proofs to melt
	 * @param options.keysetId? optionally set keysetId for blank outputs for returned change.
	 * @param options.counter? optionally set counter to derive secret deterministically. CashuWallet class must be initialized with seed phrase to take effect
	 * @param options.privkey? optionally set a private key to unlock P2PK locked secrets
	 * @returns
	 */
	async meltProofs(
		meltQuote: MeltQuoteResponse,
		proofsToSend: Array<Proof>,
		options?: {
			keysetId?: string;
			counter?: number;
			privkey?: string;
			requireDLEQ?: boolean;
		}
	): Promise<MeltProofsResponse> {
		const keys = await this.getKeys(options?.keysetId);
		const { blindedMessages, secrets, blindingFactors } = this.createBlankOutputs(
			sumProofs(proofsToSend) - meltQuote.amount,
			keys.id,
			options?.counter
		);
		if (options?.privkey != undefined) {
			proofsToSend = getSignedProofs(
				proofsToSend.map((p: Proof) => {
					return {
						amount: p.amount,
						C: pointFromHex(p.C),
						id: p.id,
						secret: new TextEncoder().encode(p.secret)
					};
				}),
				options.privkey
			).map((p: NUT11Proof) => serializeProof(p));
		}
		const meltPayload: MeltPayload = {
			quote: meltQuote.quote,
			inputs: proofsToSend,
			outputs: [...blindedMessages]
		};
		const meltResponse = await this.mint.melt(meltPayload);
		let change: Array<Proof> = [];
		const requireDleq = options?.requireDLEQ;
		if (meltResponse.change) {
			change = this.constructProofs(
				meltResponse.change,
				blindingFactors,
				secrets,
				keys,
				requireDleq ?? false
			);
		}
		return {
			quote: meltResponse,
			change: change
		};
	}

	/**
	 * Creates a split payload
	 * @param amount amount to send
	 * @param proofsToSend proofs to split*
	 * @param outputAmounts? optionally specify the output's amounts to keep and to send.
	 * @param counter? optionally set counter to derive secret deterministically. CashuWallet class must be initialized with seed phrase to take effect
	 * @param pubkey? optionally locks ecash to pubkey. Will not be deterministic, even if counter is set!
	 * @param privkey? will create a signature on the @param proofsToSend secrets if set
	 * @returns
	 */
	private createSwapPayload(
		amount: number,
		proofsToSend: Array<Proof>,
		keyset: MintKeys,
		outputAmounts?: OutputAmounts,
		counter?: number,
		pubkey?: string,
		privkey?: string
	): {
		payload: SwapPayload;
		blindingData: BlindingData;
	} {
		const totalAmount = proofsToSend.reduce((total: number, curr: Proof) => total + curr.amount, 0);
		if (outputAmounts && outputAmounts.sendAmounts && !outputAmounts.keepAmounts) {
			outputAmounts.keepAmounts = splitAmount(
				totalAmount - amount - this.getFeesForProofs(proofsToSend),
				keyset.keys
			);
		}
		const keepBlindedMessages = this.createRandomBlindedMessages(
			totalAmount - amount - this.getFeesForProofs(proofsToSend),
			keyset,
			outputAmounts?.keepAmounts,
			counter
		);
		if (this._seed && counter) {
			counter = counter + keepBlindedMessages.secrets.length;
		}
		const sendBlindedMessages = this.createRandomBlindedMessages(
			amount,
			keyset,
			outputAmounts?.sendAmounts,
			counter,
			pubkey
		);
		if (privkey) {
			proofsToSend = getSignedProofs(
				proofsToSend.map((p: Proof) => {
					return {
						amount: p.amount,
						C: pointFromHex(p.C),
						id: p.id,
						secret: new TextEncoder().encode(p.secret)
					};
				}),
				privkey
			).map((p: NUT11Proof) => serializeProof(p));
		}

		// join keepBlindedMessages and sendBlindedMessages
		const blindingData: BlindingData = {
			blindedMessages: [
				...keepBlindedMessages.blindedMessages,
				...sendBlindedMessages.blindedMessages
			],
			secrets: [...keepBlindedMessages.secrets, ...sendBlindedMessages.secrets],
			blindingFactors: [
				...keepBlindedMessages.blindingFactors,
				...sendBlindedMessages.blindingFactors
			]
		};

		const payload = {
			inputs: proofsToSend,
			outputs: [...blindingData.blindedMessages]
		};
		return { payload, blindingData };
	}

	/**
	 * Get an array of the states of proofs from the mint (as an array of CheckStateEnum's)
	 * @param proofs (only the `secret` field is required)
	 * @returns
	 */
	async checkProofsStates(proofs: Array<Proof>): Promise<Array<ProofState>> {
		const enc = new TextEncoder();
		const Ys = proofs.map((p: Proof) => hashToCurve(enc.encode(p.secret)).toHex(true));
		// TODO: Replace this with a value from the info endpoint of the mint eventually
		const BATCH_SIZE = 100;
		const states: Array<ProofState> = [];
		for (let i = 0; i < Ys.length; i += BATCH_SIZE) {
			const YsSlice = Ys.slice(i, i + BATCH_SIZE);
			const { states: batchStates } = await this.mint.check({
				Ys: YsSlice
			});
			const stateMap: { [y: string]: ProofState } = {};
			batchStates.forEach((s) => {
				stateMap[s.Y] = s;
			});
			for (let j = 0; j < YsSlice.length; j++) {
				const state = stateMap[YsSlice[j]];
				if (!state) {
					throw new Error('Could not find state for proof with Y: ' + YsSlice[j]);
				}
				states.push(state);
			}
		}
		return states;
	}

	/**
	 * Creates blinded messages for a given amount
	 * @param amount amount to create blinded messages for
	 * @param split optional preference for splitting proofs into specific amounts. overrides amount param
	 * @param keyksetId? override the keysetId derived from the current mintKeys with a custom one. This should be a keyset that was fetched from the `/keysets` endpoint
	 * @param counter? optionally set counter to derive secret deterministically. CashuWallet class must be initialized with seed phrase to take effect
	 * @param pubkey? optionally locks ecash to pubkey. Will not be deterministic, even if counter is set!
	 * @returns blinded messages, secrets, rs, and amounts
	 */
	private createRandomBlindedMessages(
		amount: number,
		keyset: MintKeys,
		split?: Array<number>,
		counter?: number,
		pubkey?: string
	): BlindingData & { amounts: Array<number> } {
		const amounts = splitAmount(amount, keyset.keys, split);
		return this.createBlindedMessages(amounts, keyset.id, counter, pubkey);
	}

	/**
	 * Creates blinded messages for a according to @param amounts
	 * @param amount array of amounts to create blinded messages for
	 * @param counter? optionally set counter to derive secret deterministically. CashuWallet class must be initialized with seed phrase to take effect
	 * @param keyksetId? override the keysetId derived from the current mintKeys with a custom one. This should be a keyset that was fetched from the `/keysets` endpoint
	 * @param pubkey? optionally locks ecash to pubkey. Will not be deterministic, even if counter is set!
	 * @returns blinded messages, secrets, rs, and amounts
	 */
	private createBlindedMessages(
		amounts: Array<number>,
		keysetId: string,
		counter?: number,
		pubkey?: string
	): BlindingData & { amounts: Array<number> } {
		// if we atempt to create deterministic messages without a _seed, abort.
		if (counter != undefined && !this._seed) {
			throw new Error(
				'Cannot create deterministic messages without seed. Instantiate CashuWallet with a mnemonic, or omit counter param.'
			);
		}
		const blindedMessages: Array<SerializedBlindedMessage> = [];
		const secrets: Array<Uint8Array> = [];
		const blindingFactors: Array<bigint> = [];
		for (let i = 0; i < amounts.length; i++) {
			let deterministicR = undefined;
			let secretBytes = undefined;
			if (pubkey) {
				secretBytes = createP2PKsecret(pubkey);
			} else if (this._seed && counter != undefined) {
				secretBytes = deriveSecret(this._seed, keysetId, counter + i);
				deterministicR = bytesToNumber(deriveBlindingFactor(this._seed, keysetId, counter + i));
			} else {
				secretBytes = randomBytes(32);
			}
			if (!pubkey) {
				const secretHex = bytesToHex(secretBytes);
				secretBytes = new TextEncoder().encode(secretHex);
			}
			secrets.push(secretBytes);
			const { B_, r } = blindMessage(secretBytes, deterministicR);
			blindingFactors.push(r);
			const blindedMessage = new BlindedMessage(amounts[i], B_, keysetId);
			blindedMessages.push(blindedMessage.getSerializedBlindedMessage());
		}
		return { blindedMessages, secrets, blindingFactors, amounts };
	}

	/**
	 * Creates NUT-08 blank outputs (fee returns) for a given fee reserve
	 * See: https://github.com/cashubtc/nuts/blob/main/08.md
	 * @param amount amount to cover with blank outputs
	 * @param keysetId mint keysetId
	 * @param counter? optionally set counter to derive secret deterministically. CashuWallet class must be initialized with seed phrase to take effect
	 * @returns blinded messages, secrets, and rs
	 */
	private createBlankOutputs(amount: number, keysetId: string, counter?: number): BlindingData {
		let count = Math.ceil(Math.log2(amount)) || 1;
		//Prevent count from being -Infinity
		if (count < 0) {
			count = 0;
		}
		const amounts = count ? Array(count).fill(1) : [];
		const { blindedMessages, blindingFactors, secrets } = this.createBlindedMessages(
			amounts,
			keysetId,
			counter
		);
		return { blindedMessages, secrets, blindingFactors };
	}

	/**
	 * construct proofs from @params promises, @params rs, @params secrets, and @params keyset
	 * @param promises array of serialized blinded signatures
	 * @param rs arrays of binding factors
	 * @param secrets array of secrets
	 * @param keyset mint keyset
	 * @param verifyDLEQ require proof of same secret (DLEQ)
	 * @returns array of serialized proofs
	 */
	private constructProofs(
		promises: Array<SerializedBlindedSignature>,
		rs: Array<bigint>,
		secrets: Array<Uint8Array>,
		keyset: MintKeys,
		verifyDLEQ: boolean
	): Array<Proof> {
		return promises.map((p: SerializedBlindedSignature, i: number) => {
			const dleq =
				p.dleq == undefined
					? undefined
					: ({
							s: hexToBytes(p.dleq.s),
							e: hexToBytes(p.dleq.e),
							r: rs[i]
					} as DLEQ);
			const blindSignature = {
				id: p.id,
				amount: p.amount,
				C_: pointFromHex(p.C_),
				dleq: dleq
			};
			const r = rs[i];
			const secret = secrets[i];
			const A = pointFromHex(keyset.keys[p.amount]);
			const proof = constructProofFromPromise(blindSignature, r, secret, A);
			if (verifyDLEQ) {
				if (dleq == undefined) {
					throw new Error('DLEQ verification required, but none found');
				}
				if (!verifyDLEQProof_reblind(secret, dleq, proof.C, A)) {
					throw new Error('DLEQ verification failed');
				}
			}
			const serializedProof = serializeProof(proof) as Proof;
			serializedProof.dleq = dleq == undefined
				? undefined
				: {
						s: bytesToHex(dleq.s),
						e: bytesToHex(dleq.e),
						r: dleq.r?.toString(16)
				} as SerializedDLEQ;
			return serializedProof;
		});
	}
}

export { CashuWallet };<|MERGE_RESOLUTION|>--- conflicted
+++ resolved
@@ -18,14 +18,9 @@
 	SerializedBlindedSignature,
 	GetInfoResponse,
 	OutputAmounts,
-<<<<<<< HEAD
-	CheckStateEntry,
+	ProofState,
 	BlindingData,
 	SerializedDLEQ
-=======
-	ProofState,
-	BlindingData
->>>>>>> d4bbc0f2
 } from './model/types/index.js';
 import { bytesToNumber, getDecodedToken, splitAmount, sumProofs, getKeepAmounts } from './utils.js';
 import { validateMnemonic } from '@scure/bip39';
@@ -268,37 +263,6 @@
 		if (typeof token === 'string') {
 			token = getDecodedToken(token);
 		}
-<<<<<<< HEAD
-		const tokenEntries: Array<TokenEntry> = token.token;
-		const proofs = await this.receiveTokenEntry(tokenEntries[0], options);
-		return proofs;
-	}
-
-	/**
-	 * Receive a single cashu token entry
-	 * @param tokenEntry a single entry of a cashu token
-	 * @param options.keyksetId? override the keysetId derived from the current mintKeys with a custom one. This should be a keyset that was fetched from the `/keysets` endpoint
-	 * @param options.outputAmounts? optionally specify the output's amounts to keep.
-	 * @param options.counter? optionally set counter to derive secret deterministically. CashuWallet class must be initialized with seed phrase to take effect
-	 * @param options.pubkey? optionally locks ecash to pubkey. Will not be deterministic, even if counter is set!
-	 * @param options.privkey? will create a signature on the @param tokenEntry secrets if set
-	 * @param options.requireDLEQ? optionally require a DLEQ proof from the mint
-	 * @returns {Promise<Array<Proof>>} New token entry with newly created proofs, proofs that had errors
-	 */
-	async receiveTokenEntry(
-		tokenEntry: TokenEntry,
-		options?: {
-			keysetId?: string;
-			outputAmounts?: OutputAmounts;
-			counter?: number;
-			pubkey?: string;
-			privkey?: string;
-			requireDLEQ?: boolean;
-		}
-	): Promise<Array<Proof>> {
-		const proofs: Array<Proof> = [];
-=======
->>>>>>> d4bbc0f2
 		const keys = await this.getKeys(options?.keysetId);
 		const amount = sumProofs(token.proofs) - this.getFeesForProofs(token.proofs);
 		const { payload, blindingData } = this.createSwapPayload(
@@ -311,12 +275,8 @@
 			options?.privkey
 		);
 		const { signatures } = await this.mint.swap(payload);
-<<<<<<< HEAD
 		const requireDleq = options?.requireDLEQ;
-		const newProofs = this.constructProofs(
-=======
 		const freshProofs = this.constructProofs(
->>>>>>> d4bbc0f2
 			signatures,
 			blindingData.blindingFactors,
 			blindingData.secrets,
