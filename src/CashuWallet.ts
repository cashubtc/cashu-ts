--- conflicted
+++ resolved
@@ -21,19 +21,13 @@
 	ProofState,
 	BlindingData
 } from './model/types/index.js';
-<<<<<<< HEAD
 import {
 	bytesToNumber,
 	getDecodedToken,
-	getDefaultAmountPreference,
-	splitAmount
+	splitAmount,
+	sumProofs,
+	getKeepAmounts
 } from './utils.js';
-import { isAmountPreferenceArray, deprecatedAmountPreferences } from './legacy/cashu-ts';
-=======
-import { bytesToNumber, getDecodedToken, splitAmount, sumProofs, getKeepAmounts } from './utils.js';
-import { validateMnemonic } from '@scure/bip39';
-import { wordlist } from '@scure/bip39/wordlists/english';
->>>>>>> dd8de9e6
 import { hashToCurve, pointFromHex } from '@cashu/crypto/modules/common';
 import {
 	blindMessage,
@@ -71,32 +65,23 @@
 
 	/**
 	 * @param mint Cashu mint instance is used to make api calls
-<<<<<<< HEAD
-	 * @param bip39seed BIP39 seed for deterministic secrets.
-=======
 	 * @param options.unit optionally set unit (default is 'sat')
 	 * @param options.keys public keys from the mint (will be fetched from mint if not provided)
 	 * @param options.keysets keysets from the mint (will be fetched from mint if not provided)
 	 * @param options.mintInfo mint info from the mint (will be fetched from mint if not provided)
 	 * @param options.denominationTarget target number proofs per denomination (default: see @constant DEFAULT_DENOMINATION_TARGET)
-	 * @param options.mnemonicOrSeed mnemonic phrase or Seed to initial derivation key for this wallet's deterministic secrets. When the mnemonic is provided, the seed will be derived from it.
->>>>>>> dd8de9e6
+	 * @param options.bip39seed BIP39 seed for deterministic secrets.
 	 * This can lead to poor performance, in which case the seed should be directly provided
 	 */
 	constructor(
 		mint: CashuMint,
 		options?: {
 			unit?: string;
-<<<<<<< HEAD
-			keys?: MintKeys;
-			bip39seed?: Uint8Array;
-=======
 			keys?: Array<MintKeys> | MintKeys;
 			keysets?: Array<MintKeyset>;
 			mintInfo?: GetInfoResponse;
-			mnemonicOrSeed?: string | Uint8Array;
+			bip39seed?: Uint8Array;
 			denominationTarget?: number;
->>>>>>> dd8de9e6
 		}
 	) {
 		this.mint = mint;
@@ -112,25 +97,13 @@
 		if (options?.denominationTarget) {
 			this._denominationTarget = options.denominationTarget;
 		}
-<<<<<<< HEAD
+
 		if (options?.bip39seed) {
 			if (options.bip39seed instanceof Uint8Array) {
 				this._seed = options.bip39seed;
 				return;
 			}
 			throw new Error('bip39seed must be a valid UInt8Array');
-=======
-
-		if (!options?.mnemonicOrSeed) {
-			return;
-		} else if (options?.mnemonicOrSeed instanceof Uint8Array) {
-			this._seed = options.mnemonicOrSeed;
-		} else {
-			if (!validateMnemonic(options.mnemonicOrSeed, wordlist)) {
-				throw new Error('Tried to instantiate with mnemonic, but mnemonic was invalid');
-			}
-			this._seed = deriveSeedFromMnemonic(options.mnemonicOrSeed);
->>>>>>> dd8de9e6
 		}
 	}
 
