import { bytesToHex, randomBytes } from '@noble/hashes/utils';
import { CashuMint } from './CashuMint.js';
import { BlindedMessage } from './model/BlindedMessage.js';
import {
	type AmountPreference,
	type BlindedMessageData,
	type BlindedTransaction,
	type MeltPayload,
	type MeltQuoteResponse,
	type MintKeys,
	type MeltTokensResponse,
	type MintPayload,
	type Proof,
	type MintQuotePayload,
	type MeltQuotePayload,
	type SendResponse,
	type SerializedBlindedMessage,
	type SwapPayload,
	type Token,
	type TokenEntry,
	CheckStateEnum,
	SerializedBlindedSignature,
<<<<<<< HEAD
	Preferences
=======
	MeltQuoteState
>>>>>>> 79cefe54
} from './model/types/index.js';
import {
	bytesToNumber,
	getDecodedToken,
	getDefaultAmountPreference,
	splitAmount
} from './utils.js';
import { validateMnemonic } from '@scure/bip39';
import { wordlist } from '@scure/bip39/wordlists/english';
import { hashToCurve, pointFromHex } from '@cashu/crypto/modules/common';
import {
	blindMessage,
	constructProofFromPromise,
	serializeProof
} from '@cashu/crypto/modules/client';
import {
	deriveBlindingFactor,
	deriveSecret,
	deriveSeedFromMnemonic
} from '@cashu/crypto/modules/client/NUT09';
import { createP2PKsecret, getSignedProofs } from '@cashu/crypto/modules/client/NUT11';
import { type Proof as NUT11Proof } from '@cashu/crypto/modules/common/index';

/**
 * Class that represents a Cashu wallet.
 * This class should act as the entry point for this library
 */
class CashuWallet {
	private _keys: MintKeys | undefined;
	private _seed: Uint8Array | undefined;
	private _unit = 'sat';
	mint: CashuMint;

	/**
	 * @param unit optionally set unit
	 * @param keys public keys from the mint. If set, it will override the unit with the keysets unit
	 * @param mint Cashu mint instance is used to make api calls
	 * @param mnemonicOrSeed mnemonic phrase or Seed to initial derivation key for this wallets deterministic secrets. When the mnemonic is provided, the seed will be derived from it.
	 * This can lead to poor performance, in which case the seed should be directly provided
	 */
	constructor(
		mint: CashuMint,
		options?: {
			unit?: string;
			keys?: MintKeys;
			mnemonicOrSeed?: string | Uint8Array;
		}
	) {
		this.mint = mint;
		if (options?.unit) this._unit = options?.unit;
		if (options?.keys) {
			this._keys = options.keys;
			this._unit = options.keys.unit;
		}
		if (!options?.mnemonicOrSeed) {
			return;
		}
		if (options?.mnemonicOrSeed instanceof Uint8Array) {
			this._seed = options.mnemonicOrSeed;
			return;
		}
		if (!validateMnemonic(options.mnemonicOrSeed, wordlist)) {
			throw new Error('Tried to instantiate with mnemonic, but mnemonic was invalid');
		}
		this._seed = deriveSeedFromMnemonic(options.mnemonicOrSeed);
	}

	get unit(): string {
		return this._unit;
	}

	get keys(): MintKeys {
		if (!this._keys) {
			throw new Error('Keys are not set');
		}
		return this._keys;
	}
	set keys(keys: MintKeys) {
		this._keys = keys;
		this._unit = keys.unit;
	}

	/**
	 * Get information about the mint
	 * @returns mint info
	 */
	async getMintInfo() {
		return this.mint.getInfo();
	}

	/**
	 * Receive an encoded or raw Cashu token (only supports single tokens. It will only process the first token in the token array)
	 * @param {(string|Token)} token - Cashu token
	 * @param preference optional preference for splitting proofs into specific amounts
	 * @param counter? optionally set counter to derive secret deterministically. CashuWallet class must be initialized with seed phrase to take effect
	 * @param pubkey? optionally locks ecash to pubkey. Will not be deterministic, even if counter is set!
	 * @param privkey? will create a signature on the @param token secrets if set
	 * @returns New token with newly created proofs, token entries that had errors
	 */
	async receive(
		token: string | Token,
		options?: {
			keysetId?: string;
			preference?: Array<AmountPreference>;
			counter?: number;
			pubkey?: string;
			privkey?: string;
		}
	): Promise<Array<Proof>> {
		try {
			if (typeof token === 'string') {
				token = getDecodedToken(token);
			}
			const tokenEntries: Array<TokenEntry> = token.token;
			const proofs = await this.receiveTokenEntry(tokenEntries[0], {
				keysetId: options?.keysetId,
				preference: options?.preference,
				counter: options?.counter,
				pubkey: options?.pubkey,
				privkey: options?.privkey
			});
			return proofs;
		} catch (error) {
			throw new Error('Error when receiving');
		}
	}

	/**
	 * Receive a single cashu token entry
	 * @param tokenEntry a single entry of a cashu token
	 * @param preference optional preference for splitting proofs into specific amounts.
	 * @param counter? optionally set counter to derive secret deterministically. CashuWallet class must be initialized with seed phrase to take effect
	 * @param pubkey? optionally locks ecash to pubkey. Will not be deterministic, even if counter is set!
	 * @param privkey? will create a signature on the @param tokenEntry secrets if set
	 * @returns New token entry with newly created proofs, proofs that had errors
	 */
	async receiveTokenEntry(
		tokenEntry: TokenEntry,
		options?: {
			keysetId?: string;
			preference?: Array<AmountPreference>;
			counter?: number;
			pubkey?: string;
			privkey?: string;
		}
	): Promise<Array<Proof>> {
		const proofs: Array<Proof> = [];
		try {
			const amount = tokenEntry.proofs.reduce((total, curr) => total + curr.amount, 0);
			let preference = options?.preference;
			const keys = await this.getKeys(options?.keysetId);
			if (!preference) {
				preference = getDefaultAmountPreference(amount, keys);
			}
			let pref: Preferences = { sendPreference: preference };
			const { payload, blindedMessages } = this.createSwapPayload(
				amount,
				tokenEntry.proofs,
				keys,
				pref,
				options?.counter,
				options?.pubkey,
				options?.privkey
			);
			const { signatures } = await CashuMint.split(tokenEntry.mint, payload);
			const newProofs = this.constructProofs(
				signatures,
				blindedMessages.rs,
				blindedMessages.secrets,
				keys
			);
			proofs.push(...newProofs);
		} catch (error) {
			throw new Error('Error receiving token entry');
		}
		return proofs;
	}

	/**
	 * Splits and creates sendable tokens
	 * if no amount is specified, the amount is implied by the cumulative amount of all proofs
	 * if both amount and preference are set, but the preference cannot fulfill the amount, then we use the default split
	 * @param amount amount to send while performing the optimal split (least proofs possible). can be set to undefined if preference is set
	 * @param proofs proofs matching that amount
	 * @param preference optional preference for splitting proofs into specific amounts. overrides amount param
	 * @param counter? optionally set counter to derive secret deterministically. CashuWallet class must be initialized with seed phrase to take effect
	 * @param pubkey? optionally locks ecash to pubkey. Will not be deterministic, even if counter is set!
	 * @param privkey? will create a signature on the @param proofs secrets if set
	 * @returns promise of the change- and send-proofs
	 */
	async send(
		amount: number,
		proofs: Array<Proof>,
		options?: {
			preference?: Preferences;
			counter?: number;
			pubkey?: string;
			privkey?: string;
			keysetId?: string;
		}
	): Promise<SendResponse> {
		if (options?.preference) {
			amount = options?.preference?.sendPreference.reduce(
				(acc, curr) => acc + curr.amount * curr.count,
				0
			);
		}
		const keyset = await this.getKeys(options?.keysetId);
		let amountAvailable = 0;
		const proofsToSend: Array<Proof> = [];
		const proofsToKeep: Array<Proof> = [];
		proofs.forEach((proof) => {
			if (amountAvailable >= amount) {
				proofsToKeep.push(proof);
				return;
			}
			amountAvailable = amountAvailable + proof.amount;
			proofsToSend.push(proof);
		});

		if (amount > amountAvailable) {
			throw new Error('Not enough funds available');
		}
		if (amount < amountAvailable || options?.preference || options?.pubkey) {
			const { amountKeep, amountSend } = this.splitReceive(amount, amountAvailable);
			const { payload, blindedMessages } = this.createSwapPayload(
				amountSend,
				proofsToSend,
				keyset,
				options?.preference,
				options?.counter,
				options?.pubkey,
				options?.privkey
			);
			const { signatures } = await this.mint.split(payload);
			const proofs = this.constructProofs(
				signatures,
				blindedMessages.rs,
				blindedMessages.secrets,
				keyset
			);
			// sum up proofs until amount2 is reached
			const splitProofsToKeep: Array<Proof> = [];
			const splitProofsToSend: Array<Proof> = [];
			let amountKeepCounter = 0;
			proofs.forEach((proof) => {
				if (amountKeepCounter < amountKeep) {
					amountKeepCounter += proof.amount;
					splitProofsToKeep.push(proof);
					return;
				}
				splitProofsToSend.push(proof);
			});
			return {
				returnChange: [...splitProofsToKeep, ...proofsToKeep],
				send: splitProofsToSend
			};
		}
		return { returnChange: proofsToKeep, send: proofsToSend };
	}

	/**
	 * Regenerates
	 * @param start set starting point for count (first cycle for each keyset should usually be 0)
	 * @param count set number of blinded messages that should be generated
	 * @returns proofs
	 */
	async restore(
		start: number,
		count: number,
		options?: {
			keysetId?: string;
		}
	): Promise<{ proofs: Array<Proof> }> {
		const keys = await this.getKeys(options?.keysetId);
		if (!this._seed) {
			throw new Error('CashuWallet must be initialized with mnemonic to use restore');
		}
		// create blank amounts for unknown restore amounts
		const amounts = Array(count).fill(0);
		const { blindedMessages, rs, secrets } = this.createBlindedMessages(amounts, keys.id, start);

		const { outputs, promises } = await this.mint.restore({ outputs: blindedMessages });

		// Collect and map the secrets and blinding factors with the blinded messages that were returned from the mint
		const validRs = rs.filter((r, i) => outputs.map((o) => o.B_).includes(blindedMessages[i].B_));
		const validSecrets = secrets.filter((s, i) =>
			outputs.map((o) => o.B_).includes(blindedMessages[i].B_)
		);

		return {
			proofs: this.constructProofs(promises, validRs, validSecrets, keys)
		};
	}

	/**
	 * Initialize the wallet with the mints public keys
	 */
	private async getKeys(keysetId?: string, unit?: string): Promise<MintKeys> {
		if (!this._keys || (keysetId !== undefined && this._keys.id !== keysetId)) {
			const allKeys = await this.mint.getKeys(keysetId);
			let keys;
			if (keysetId) {
				keys = allKeys.keysets.find((k) => k.id === keysetId);
			} else {
				keys = allKeys.keysets.find((k) => (unit ? k.unit === unit : k.unit === 'sat'));
			}
			if (!keys) {
				throw new Error(
					`could not initialize keys. No keyset with unit '${unit ? unit : 'sat'}' found`
				);
			}
			if (!this._keys) {
				this._keys = keys;
			}
		}
		return this._keys;
	}

	/**
	 * Requests a mint quote form the mint. Response returns a Lightning payment request for the requested given amount and unit.
	 * @param amount Amount requesting for mint.
	 * @returns the mint will return a mint quote with a Lightning invoice for minting tokens of the specified amount and unit
	 */
	async createMintQuote(amount: number) {
		const mintQuotePayload: MintQuotePayload = {
			unit: this._unit,
			amount: amount
		};
		return await this.mint.createMintQuote(mintQuotePayload);
	}

	/**
	 * Gets an existing mint quote from the mint.
	 * @param quote Quote ID
	 * @returns the mint will create and return a Lightning invoice for the specified amount
	 */
	async checkMintQuote(quote: string) {
		return await this.mint.checkMintQuote(quote);
	}

	/**
	 * Mint tokens for a given mint quote
	 * @param amount amount to request
	 * @param quote ID of mint quote
	 * @returns proofs
	 */
	async mintTokens(
		amount: number,
		quote: string,
		options?: {
			keysetId?: string;
			preference?: Array<AmountPreference>;
			counter?: number;
			pubkey?: string;
		}
	): Promise<{ proofs: Array<Proof> }> {
		const keyset = await this.getKeys(options?.keysetId);
		const { blindedMessages, secrets, rs } = this.createRandomBlindedMessages(
			amount,
			keyset,
			options?.preference,
			options?.counter,
			options?.pubkey
		);
		const mintPayload: MintPayload = {
			outputs: blindedMessages,
			quote: quote
		};
		const { signatures } = await this.mint.mint(mintPayload);
		return {
			proofs: this.constructProofs(signatures, rs, secrets, keyset)
		};
	}

	/**
	 * Requests a melt quote from the mint. Response returns amount and fees for a given unit in order to pay a Lightning invoice.
	 * @param invoice LN invoice that needs to get a fee estimate
	 * @returns the mint will create and return a melt quote for the invoice with an amount and fee reserve
	 */
	async createMeltQuote(invoice: string): Promise<MeltQuoteResponse> {
		const meltQuotePayload: MeltQuotePayload = {
			unit: this._unit,
			request: invoice
		};
		const meltQuote = await this.mint.createMeltQuote(meltQuotePayload);
		return meltQuote;
	}

	/**
	 * Return an existing melt quote from the mint.
	 * @param quote ID of the melt quote
	 * @returns the mint will return an existing melt quote
	 */
	async checkMeltQuote(quote: string): Promise<MeltQuoteResponse> {
		const meltQuote = await this.mint.checkMeltQuote(quote);
		return meltQuote;
	}

	/**
	 * Melt tokens for a melt quote. proofsToSend must be at least amount+fee_reserve form the melt quote.
	 * Returns payment proof and change proofs
	 * @param meltQuote ID of the melt quote
	 * @param proofsToSend proofs to melt
	 * @param options.keysetId? optionally set keysetId for blank outputs for returned change.
	 * @param options.counter? optionally set counter to derive secret deterministically. CashuWallet class must be initialized with seed phrase to take effect
	 * @returns
	 */
	async meltTokens(
		meltQuote: MeltQuoteResponse,
		proofsToSend: Array<Proof>,
		options?: {
			keysetId?: string;
			counter?: number;
		}
	): Promise<MeltTokensResponse> {
		const keys = await this.getKeys(options?.keysetId);

		const { blindedMessages, secrets, rs } = this.createBlankOutputs(
			meltQuote.fee_reserve,
			keys.id,
			options?.counter
		);
		const meltPayload: MeltPayload = {
			quote: meltQuote.quote,
			inputs: proofsToSend,
			outputs: [...blindedMessages]
		};
		const meltResponse = await this.mint.melt(meltPayload);

		return {
			isPaid: meltResponse.state === MeltQuoteState.PAID,
			preimage: meltResponse.payment_preimage,
			change: meltResponse?.change
				? this.constructProofs(meltResponse.change, rs, secrets, keys)
				: []
		};
	}

	/**
	 * Helper function that pays a Lightning invoice directly without having to create a melt quote before
	 * The combined amount of Proofs must match the payment amount including fees.
	 * @param invoice
	 * @param proofsToSend the exact amount to send including fees
	 * @param meltQuote melt quote for the invoice
	 * @param options.keysetId? optionally set keysetId for blank outputs for returned change.
	 * @param options.counter? optionally set counter to derive secret deterministically. CashuWallet class must be initialized with seed phrase to take effect
	 * @returns
	 */
	async payLnInvoice(
		invoice: string,
		proofsToSend: Array<Proof>,
		meltQuote?: MeltQuoteResponse,
		options?: {
			keysetId?: string;
			counter?: number;
		}
	): Promise<MeltTokensResponse> {
		if (!meltQuote) {
			meltQuote = await this.mint.createMeltQuote({ unit: this._unit, request: invoice });
		}
		return await this.meltTokens(meltQuote, proofsToSend, {
			keysetId: options?.keysetId,
			counter: options?.counter
		});
	}

	/**
	 * Helper function to ingest a Cashu token and pay a Lightning invoice with it.
	 * @param invoice Lightning invoice
	 * @param token cashu token
	 * @param meltQuote melt quote for the invoice
	 * @param options.keysetId? optionally set keysetId for blank outputs for returned change.
	 * @param options.counter? optionally set counter to derive secret deterministically. CashuWallet class must be initialized with seed phrase to take effect
	 */
	async payLnInvoiceWithToken(
		invoice: string,
		token: string,
		meltQuote: MeltQuoteResponse,
		options?: {
			keysetId?: string;
			counter?: number;
		}
	): Promise<MeltTokensResponse> {
		const decodedToken = getDecodedToken(token);
		const proofs = decodedToken.token
			.filter((x) => x.mint === this.mint.mintUrl)
			.flatMap((t) => t.proofs);
		return this.payLnInvoice(invoice, proofs, meltQuote, {
			keysetId: options?.keysetId,
			counter: options?.counter
		});
	}

	/**
	 * Creates a split payload
	 * @param amount amount to send
	 * @param proofsToSend proofs to split*
	 * @param preference optional preference for splitting proofs into specific amounts. overrides amount param
	 * @param counter? optionally set counter to derive secret deterministically. CashuWallet class must be initialized with seed phrase to take effect
	 * @param pubkey? optionally locks ecash to pubkey. Will not be deterministic, even if counter is set!
	 * @param privkey? will create a signature on the @param proofsToSend secrets if set
	 * @returns
	 */
	private createSwapPayload(
		amount: number,
		proofsToSend: Array<Proof>,
		keyset: MintKeys,
		preference?: Preferences,
		counter?: number,
		pubkey?: string,
		privkey?: string
	): {
		payload: SwapPayload;
		blindedMessages: BlindedTransaction;
	} {
		const totalAmount = proofsToSend.reduce((total, curr) => total + curr.amount, 0);
		const keepBlindedMessages = this.createRandomBlindedMessages(
			totalAmount - amount,
			keyset,
			preference?.keepPreference,
			counter
		);
		if (this._seed && counter) {
			counter = counter + keepBlindedMessages.secrets.length;
		}
		const sendBlindedMessages = this.createRandomBlindedMessages(
			amount,
			keyset,
			preference?.sendPreference,
			counter,
			pubkey
		);
		if (privkey) {
			proofsToSend = getSignedProofs(
				proofsToSend.map((p) => {
					return {
						amount: p.amount,
						C: pointFromHex(p.C),
						id: p.id,
						secret: new TextEncoder().encode(p.secret)
					};
				}),
				privkey
			).map((p: NUT11Proof) => serializeProof(p));
		}

		// join keepBlindedMessages and sendBlindedMessages
		const blindedMessages: BlindedTransaction = {
			blindedMessages: [
				...keepBlindedMessages.blindedMessages,
				...sendBlindedMessages.blindedMessages
			],
			secrets: [...keepBlindedMessages.secrets, ...sendBlindedMessages.secrets],
			rs: [...keepBlindedMessages.rs, ...sendBlindedMessages.rs],
			amounts: [...keepBlindedMessages.amounts, ...sendBlindedMessages.amounts]
		};

		const payload = {
			inputs: proofsToSend,
			outputs: [...blindedMessages.blindedMessages]
		};
		return { payload, blindedMessages };
	}
	/**
	 * returns proofs that are already spent (use for keeping wallet state clean)
	 * @param proofs (only the 'Y' field is required)
	 * @returns
	 */
	async checkProofsSpent<T extends { secret: string }>(proofs: Array<T>): Promise<Array<T>> {
		const enc = new TextEncoder();
		const Ys = proofs.map((p) => hashToCurve(enc.encode(p.secret)).toHex(true));
		const payload = {
			// array of Ys of proofs to check
			Ys: Ys
		};
		const { states } = await this.mint.check(payload);

		return proofs.filter((_, i) => {
			const state = states.find((state) => state.Y === Ys[i]);
			return state && state.state === CheckStateEnum.SPENT;
		});
	}
	private splitReceive(
		amount: number,
		amountAvailable: number
	): { amountKeep: number; amountSend: number } {
		const amountKeep: number = amountAvailable - amount;
		const amountSend: number = amount;
		return { amountKeep, amountSend };
	}

	/**
	 * Creates blinded messages for a given amount
	 * @param amount amount to create blinded messages for
	 * @param amountPreference optional preference for splitting proofs into specific amounts. overrides amount param
	 * @param keyksetId? override the keysetId derived from the current mintKeys with a custom one. This should be a keyset that was fetched from the `/keysets` endpoint
	 * @param counter? optionally set counter to derive secret deterministically. CashuWallet class must be initialized with seed phrase to take effect
	 * @param pubkey? optionally locks ecash to pubkey. Will not be deterministic, even if counter is set!
	 * @returns blinded messages, secrets, rs, and amounts
	 */
	private createRandomBlindedMessages(
		amount: number,
		keyset: MintKeys,
		amountPreference?: Array<AmountPreference>,
		counter?: number,
		pubkey?: string
	): BlindedMessageData & { amounts: Array<number> } {
		const amounts = splitAmount(amount, keyset.keys, amountPreference);
		return this.createBlindedMessages(amounts, keyset.id, counter, pubkey);
	}

	/**
	 * Creates blinded messages for a according to @param amounts
	 * @param amount array of amounts to create blinded messages for
	 * @param counter? optionally set counter to derive secret deterministically. CashuWallet class must be initialized with seed phrase to take effect
	 * @param keyksetId? override the keysetId derived from the current mintKeys with a custom one. This should be a keyset that was fetched from the `/keysets` endpoint
	 * @param pubkey? optionally locks ecash to pubkey. Will not be deterministic, even if counter is set!
	 * @returns blinded messages, secrets, rs, and amounts
	 */
	private createBlindedMessages(
		amounts: Array<number>,
		keysetId: string,
		counter?: number,
		pubkey?: string
	): BlindedMessageData & { amounts: Array<number> } {
		// if we atempt to create deterministic messages without a _seed, abort.
		if (counter != undefined && !this._seed) {
			throw new Error(
				'Cannot create deterministic messages without seed. Instantiate CashuWallet with a mnemonic, or omit counter param.'
			);
		}
		const blindedMessages: Array<SerializedBlindedMessage> = [];
		const secrets: Array<Uint8Array> = [];
		const rs: Array<bigint> = [];
		for (let i = 0; i < amounts.length; i++) {
			let deterministicR = undefined;
			let secretBytes = undefined;
			if (pubkey) {
				secretBytes = createP2PKsecret(pubkey);
			} else if (this._seed && counter != undefined) {
				secretBytes = deriveSecret(this._seed, keysetId, counter + i);
				deterministicR = bytesToNumber(deriveBlindingFactor(this._seed, keysetId, counter + i));
			} else {
				secretBytes = randomBytes(32);
			}
			if (!pubkey) {
				const secretHex = bytesToHex(secretBytes);
				secretBytes = new TextEncoder().encode(secretHex);
			}
			secrets.push(secretBytes);
			const { B_, r } = blindMessage(secretBytes, deterministicR);
			rs.push(r);
			const blindedMessage = new BlindedMessage(amounts[i], B_, keysetId);
			blindedMessages.push(blindedMessage.getSerializedBlindedMessage());
		}
		return { blindedMessages, secrets, rs, amounts };
	}

	/**
	 * Creates NUT-08 blank outputs (fee returns) for a given fee reserve
	 * See: https://github.com/cashubtc/nuts/blob/main/08.md
	 * @param feeReserve amount to cover with blank outputs
	 * @param keysetId mint keysetId
	 * @param counter? optionally set counter to derive secret deterministically. CashuWallet class must be initialized with seed phrase to take effect
	 * @returns blinded messages, secrets, and rs
	 */
	private createBlankOutputs(
		feeReserve: number,
		keysetId: string,
		counter?: number
	): BlindedMessageData {
		let count = Math.ceil(Math.log2(feeReserve)) || 1;
		//Prevent count from being -Infinity
		if (count < 0) {
			count = 0;
		}
		const amounts = count ? Array(count).fill(1) : [];
		const { blindedMessages, rs, secrets } = this.createBlindedMessages(amounts, keysetId, counter);
		return { blindedMessages, secrets, rs };
	}

	/**
	 * construct proofs from @params promises, @params rs, @params secrets, and @params keyset
	 * @param promises array of serialized blinded signatures
	 * @param rs arrays of binding factors
	 * @param secrets array of secrets
	 * @param keyset mint keyset
	 * @returns array of serialized proofs
	 */
	private constructProofs(
		promises: Array<SerializedBlindedSignature>,
		rs: Array<bigint>,
		secrets: Array<Uint8Array>,
		keyset: MintKeys
	): Array<Proof> {
		return promises
			.map((p: SerializedBlindedSignature, i: number) => {
				const blindSignature = { id: p.id, amount: p.amount, C_: pointFromHex(p.C_) };
				const r = rs[i];
				const secret = secrets[i];
				const A = pointFromHex(keyset.keys[p.amount]);
				return constructProofFromPromise(blindSignature, r, secret, A);
			})
			.map((p) => serializeProof(p) as Proof);
	}
}

export { CashuWallet };<|MERGE_RESOLUTION|>--- conflicted
+++ resolved
@@ -20,11 +20,8 @@
 	type TokenEntry,
 	CheckStateEnum,
 	SerializedBlindedSignature,
-<<<<<<< HEAD
+	MeltQuoteState,
 	Preferences
-=======
-	MeltQuoteState
->>>>>>> 79cefe54
 } from './model/types/index.js';
 import {
 	bytesToNumber,
