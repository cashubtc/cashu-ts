import {
	encodeBase64ToJson,
	encodeBase64toUint8,
	encodeJsonToBase64,
	encodeUint8toBase64Url
} from './base64.js';
import {
	AmountPreference,
	Keys,
	Proof,
	Token,
	TokenEntry,
	TokenV4Template,
	V4InnerToken,
	V4ProofTemplate
} from './model/types/index.js';
import { TOKEN_PREFIX, TOKEN_VERSION } from './utils/Constants.js';
import { bytesToHex, hexToBytes } from '@noble/curves/abstract/utils';
import { sha256 } from '@noble/hashes/sha256';
import { decodeCBOR, encodeCBOR } from './cbor.js';

function splitAmount(
	value: number,
	keyset: Keys,
	amountPreference?: Array<AmountPreference>,
	order?: string
): Array<number> {
	const chunks: Array<number> = [];
	if (amountPreference) {
		chunks.push(...getPreference(value, keyset, amountPreference));
		value =
			value -
			chunks.reduce((curr: number, acc: number) => {
				return curr + acc;
			}, 0);
	}
	const sortedKeyAmounts: Array<number> = Object.keys(keyset)
		.map((k) => parseInt(k))
		.sort((a, b) => b - a);
	sortedKeyAmounts.forEach((amt) => {
		let q = Math.floor(value / amt);
		for (let i = 0; i < q; ++i) chunks.push(amt);
		value %= amt;
	});
	return chunks.sort((a, b) => (order === 'desc' ? b - a : a - b));
}

function isPowerOfTwo(number: number) {
	return number && !(number & (number - 1));
}

function hasCorrespondingKey(amount: number, keyset: Keys) {
	return amount in keyset;
}

function getPreference(
	amount: number,
	keyset: Keys,
	preferredAmounts: Array<AmountPreference>
): Array<number> {
	const chunks: Array<number> = [];
	let accumulator = 0;
<<<<<<< HEAD
	preferredAmounts.forEach((pa) => {
		if (!hasCorrespondingKey(pa.amount, keyset)) {
			throw new Error('Provided amount preferences do not match the amounts of the mint keyset.');
=======
	preferredAmounts.forEach((pa: AmountPreference) => {
		if (!isPowerOfTwo(pa.amount)) {
			throw new Error(
				'Provided amount preferences contain non-power-of-2 numbers. Use only ^2 numbers'
			);
>>>>>>> c6d21745
		}
		for (let i = 1; i <= pa.count; i++) {
			accumulator += pa.amount;
			if (accumulator > amount) {
				return;
			}
			chunks.push(pa.amount);
		}
	});
	return chunks;
}

<<<<<<< HEAD
function getDefaultAmountPreference(amount: number, keyset: Keys): Array<AmountPreference> {
	const amounts = splitAmount(amount, keyset);
	return amounts.map((a) => {
=======
function getDefaultAmountPreference(amount: number): Array<AmountPreference> {
	const amounts = splitAmount(amount);
	return amounts.map((a: number) => {
>>>>>>> c6d21745
		return { amount: a, count: 1 };
	});
}

function bytesToNumber(bytes: Uint8Array): bigint {
	return hexToNumber(bytesToHex(bytes));
}

function hexToNumber(hex: string): bigint {
	return BigInt(`0x${hex}`);
}

//used for json serialization
function bigIntStringify<T>(_key: unknown, value: T) {
	return typeof value === 'bigint' ? value.toString() : value;
}

/**
 * Helper function to encode a v3 cashu token
 * @param token
 * @returns
 */
function getEncodedToken(token: Token): string {
	return TOKEN_PREFIX + TOKEN_VERSION + encodeJsonToBase64(token);
}

function getEncodedTokenV4(token: Token): string {
	const idMap: { [id: string]: Array<Proof> } = {};
	let mint: string | undefined = undefined;
	for (let i = 0; i < token.token.length; i++) {
		if (!mint) {
			mint = token.token[i].mint;
		} else {
			if (mint !== token.token[i].mint) {
				throw new Error('Multimint token can not be encoded as V4 token');
			}
		}
		for (let j = 0; j < token.token[i].proofs.length; j++) {
			const proof = token.token[i].proofs[j];
			if (idMap[proof.id]) {
				idMap[proof.id].push(proof);
			} else {
				idMap[proof.id] = [proof];
			}
		}
	}
	const tokenTemplate: TokenV4Template = {
		m: mint,
		u: token.unit || 'sat',
		t: Object.keys(idMap).map(
			(id: string): V4InnerToken => ({
				i: hexToBytes(id),
				p: idMap[id].map(
					(p: Proof): V4ProofTemplate => ({ a: p.amount, s: p.secret, c: hexToBytes(p.C) })
				)
			})
		)
	} as TokenV4Template;

	if (token.memo) {
		tokenTemplate.d = token.memo;
	}

	const encodedData = encodeCBOR(tokenTemplate);
	const prefix = 'cashu';
	const version = 'B';
	const base64Data = encodeUint8toBase64Url(encodedData);
	return prefix + version + base64Data;
}

/**
 * Helper function to decode cashu tokens into object
 * @param token an encoded cashu token (cashuAey...)
 * @returns cashu token object
 */
function getDecodedToken(token: string) {
	// remove prefixes
	const uriPrefixes = ['web+cashu://', 'cashu://', 'cashu:', 'cashu'];
	uriPrefixes.forEach((prefix: string) => {
		if (!token.startsWith(prefix)) {
			return;
		}
		token = token.slice(prefix.length);
	});
	return handleTokens(token);
}

/**
 * @param token
 * @returns
 */
function handleTokens(token: string): Token {
	const version = token.slice(0, 1);
	const encodedToken = token.slice(1);
	if (version === 'A') {
		return encodeBase64ToJson<Token>(encodedToken);
	} else if (version === 'B') {
		const uInt8Token = encodeBase64toUint8(encodedToken);
		const tokenData = decodeCBOR(uInt8Token) as {
			t: Array<{ p: Array<{ a: number; s: string; c: Uint8Array }>; i: Uint8Array }>;
			m: string;
			d: string;
			u: string;
		};
		const mergedTokenEntry: TokenEntry = { mint: tokenData.m, proofs: [] };
		tokenData.t.forEach((tokenEntry: V4InnerToken) =>
			tokenEntry.p.forEach((p: V4ProofTemplate) => {
				mergedTokenEntry.proofs.push({
					secret: p.s,
					C: bytesToHex(p.c),
					amount: p.a,
					id: bytesToHex(tokenEntry.i)
				});
			})
		);
		return { token: [mergedTokenEntry], memo: tokenData.d || '', unit: tokenData.u || 'sat' };
	}
	throw new Error('Token version is not supported');
}
/**
 * Returns the keyset id of a set of keys
 * @param keys keys object to derive keyset id from
 * @returns
 */
export function deriveKeysetId(keys: Keys) {
	const pubkeysConcat = Object.entries(keys)
		.sort((a: [string, string], b: [string, string]) => +a[0] - +b[0])
		.map(([, pubKey]: [unknown, string]) => hexToBytes(pubKey))
		.reduce((prev: Uint8Array, curr: Uint8Array) => mergeUInt8Arrays(prev, curr), new Uint8Array());
	const hash = sha256(pubkeysConcat);
	const hashHex = Buffer.from(hash).toString('hex').slice(0, 14);
	return '00' + hashHex;
}

function mergeUInt8Arrays(a1: Uint8Array, a2: Uint8Array): Uint8Array {
	// sum of individual array lengths
	const mergedArray = new Uint8Array(a1.length + a2.length);
	mergedArray.set(a1);
	mergedArray.set(a2, a1.length);
	return mergedArray;
}

export function sortProofsById(proofs: Array<Proof>) {
	return proofs.sort((a: Proof, b: Proof) => a.id.localeCompare(b.id));
}

export function isObj(v: unknown): v is object {
	return typeof v === 'object';
}

export function checkResponse(data: { error?: string; detail?: string }) {
	if (!isObj(data)) return;
	if ('error' in data && data.error) {
		throw new Error(data.error);
	}
	if ('detail' in data && data.detail) {
		throw new Error(data.detail);
	}
}

export function joinUrls(...parts: Array<string>): string {
	return parts.map((part: string) => part.replace(/(^\/+|\/+$)/g, '')).join('/');
}

export function sanitizeUrl(url: string): string {
	return url.replace(/\/$/, '');
}

export {
	bigIntStringify,
	bytesToNumber,
	getDecodedToken,
	getEncodedToken,
	getEncodedTokenV4,
	hexToNumber,
	splitAmount,
	getDefaultAmountPreference
};<|MERGE_RESOLUTION|>--- conflicted
+++ resolved
@@ -60,17 +60,9 @@
 ): Array<number> {
 	const chunks: Array<number> = [];
 	let accumulator = 0;
-<<<<<<< HEAD
 	preferredAmounts.forEach((pa) => {
 		if (!hasCorrespondingKey(pa.amount, keyset)) {
 			throw new Error('Provided amount preferences do not match the amounts of the mint keyset.');
-=======
-	preferredAmounts.forEach((pa: AmountPreference) => {
-		if (!isPowerOfTwo(pa.amount)) {
-			throw new Error(
-				'Provided amount preferences contain non-power-of-2 numbers. Use only ^2 numbers'
-			);
->>>>>>> c6d21745
 		}
 		for (let i = 1; i <= pa.count; i++) {
 			accumulator += pa.amount;
@@ -83,15 +75,9 @@
 	return chunks;
 }
 
-<<<<<<< HEAD
 function getDefaultAmountPreference(amount: number, keyset: Keys): Array<AmountPreference> {
 	const amounts = splitAmount(amount, keyset);
-	return amounts.map((a) => {
-=======
-function getDefaultAmountPreference(amount: number): Array<AmountPreference> {
-	const amounts = splitAmount(amount);
 	return amounts.map((a: number) => {
->>>>>>> c6d21745
 		return { amount: a, count: 1 };
 	});
 }
