--- conflicted
+++ resolved
@@ -190,39 +190,10 @@
 	return parts.map((part) => part.replace(/(^\/+|\/+$)/g, '')).join('/');
 }
 
-<<<<<<< HEAD
 export function sanitizeUrl(url: string): string {
 	return url.replace(/\/$/, '');
 }
 
-export function decodeInvoice(bolt11Invoice: string): InvoiceData {
-	const invoiceData: InvoiceData = {} as InvoiceData;
-	const decodeResult = decode(bolt11Invoice);
-	invoiceData.paymentRequest = decodeResult.paymentRequest;
-	for (let i = 0; i < decodeResult.sections.length; i++) {
-		const decodedSection = decodeResult.sections[i];
-		if (decodedSection.name === 'amount') {
-			invoiceData.amountInSats = Number(decodedSection.value) / 1000;
-			invoiceData.amountInMSats = Number(decodedSection.value);
-		}
-		if (decodedSection.name === 'timestamp') {
-			invoiceData.timestamp = decodedSection.value;
-		}
-		if (decodedSection.name === 'description') {
-			invoiceData.memo = decodedSection.value;
-		}
-		if (decodedSection.name === 'expiry') {
-			invoiceData.expiry = decodedSection.value;
-		}
-		if (decodedSection.name === 'payment_hash') {
-			invoiceData.paymentHash = decodedSection.value.toString('hex');
-		}
-	}
-	return invoiceData;
-}
-
-=======
->>>>>>> 86539518
 export {
 	bigIntStringify,
 	bytesToNumber,
