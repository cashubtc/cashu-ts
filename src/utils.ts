--- conflicted
+++ resolved
@@ -172,18 +172,7 @@
  * @param keys The keys to derive the keyset id from
  * @returns The derived keyset id
  */
-<<<<<<< HEAD
-export function deriveKeysetId(keys: MintKeys): string {
-	const pubkeysConcat: string = Object.entries(keys)
-		.sort((a, b) => +a[0] - +b[0])
-		.map(([, pubKey]) => pubKey)
-		.join('');
-	const hash: Uint8Array = sha256(new TextEncoder().encode(pubkeysConcat));
-	return Buffer.from(hash).toString('base64').slice(0, 12);
-}
-
-=======
-export function deriveKeysetId(keys: Keys) {
+export function deriveKeysetId(keys: Keys): string {
 	const pubkeysConcat = Object.entries(keys)
 		.sort((a, b) => +a[0] - +b[0])
 		.map(([, pubKey]) => hexToBytes(pubKey))
@@ -201,7 +190,6 @@
 	return mergedArray;
 }
 
->>>>>>> 8ecf32bd
 /**
  * Cleans a token by merging proofs from the same mint, removing TokenEntrys with no proofs or no mint field, and sorting proofs by id.
  * @param token The token to clean
@@ -269,47 +257,4 @@
  */
 export function joinUrls(...parts: Array<string>): string {
 	return parts.map((part) => part.replace(/(^\/+|\/+$)/g, '')).join('/');
-}
-
-<<<<<<< HEAD
-/**
- * Decodes a bolt11 invoice into an InvoiceData object.
- * @param bolt11Invoice The bolt11 invoice to decode
- * @returns The decoded invoice data
- */
-export function decodeInvoice(bolt11Invoice: string): InvoiceData {
-	const invoiceData: InvoiceData = {} as InvoiceData;
-	const decodeResult = decode(bolt11Invoice);
-	invoiceData.paymentRequest = decodeResult.paymentRequest;
-	for (let i = 0; i < decodeResult.sections.length; i++) {
-		const decodedSection = decodeResult.sections[i];
-		if (decodedSection.name === 'amount') {
-			invoiceData.amountInSats = Number(decodedSection.value) / 1000;
-			invoiceData.amountInMSats = Number(decodedSection.value);
-		}
-		if (decodedSection.name === 'timestamp') {
-			invoiceData.timestamp = decodedSection.value;
-		}
-		if (decodedSection.name === 'description') {
-			invoiceData.memo = decodedSection.value;
-		}
-		if (decodedSection.name === 'expiry') {
-			invoiceData.expiry = decodedSection.value;
-		}
-		if (decodedSection.name === 'payment_hash') {
-			invoiceData.paymentHash = decodedSection.value.toString('hex');
-		}
-	}
-	return invoiceData;
-}
-=======
-export {
-	bigIntStringify,
-	bytesToNumber,
-	getDecodedToken,
-	getEncodedToken,
-	hexToNumber,
-	splitAmount,
-	getDefaultAmountPreference
-};
->>>>>>> 8ecf32bd
+}