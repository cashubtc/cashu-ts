--- conflicted
+++ resolved
@@ -145,30 +145,6 @@
 	}
 }
 
-<<<<<<< HEAD
-/**
- * Checks for Axios errors and throws custom Error.
- * @param err The Axios error
- */
-export function checkResponseError(err: unknown): void {
-	if (axios.isAxiosError(err)) {
-		const message = err?.response?.data?.error ?? err?.response?.data?.detail;
-		if (message) {
-			throw new Error(message);
-		}
-	}
-}
-=======
 export function joinUrls(...parts: string[]): string {
 	return parts.map((part) => part.replace(/(^\/+|\/+$)/g, '')).join('/');
-}
-
-export {
-	hexToNumber,
-	splitAmount,
-	bytesToNumber,
-	bigIntStringify,
-	getDecodedToken,
-	getEncodedToken
-};
->>>>>>> b8901028
+}