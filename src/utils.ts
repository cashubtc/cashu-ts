import {
	encodeBase64ToJson,
	encodeBase64toUint8,
	encodeJsonToBase64,
	encodeUint8toBase64Url
} from './base64.js';
import {
	Keys,
	Proof,
	RawPaymentRequest,
	RawTransport,
	Token,
	TokenEntry,
	TokenV4Template,
	V4InnerToken,
	V4ProofTemplate
} from './model/types/index.js';
import { TOKEN_PREFIX, TOKEN_VERSION } from './utils/Constants.js';
import { bytesToHex, hexToBytes } from '@noble/curves/abstract/utils';
import { sha256 } from '@noble/hashes/sha256';
import { decodeCBOR, encodeCBOR } from './cbor.js';
import { PaymentRequest } from './model/PaymentRequest.js';

function splitAmount(
	value: number,
	keyset: Keys,
	split?: Array<number>,
	order?: string
): Array<number> {
	const chunks: Array<number> = [];
	if (split) {
		if (split.reduce((a: number, b: number) => a + b, 0) > value) {
			throw new Error(
				`Split is greater than total amount: ${split.reduce((a: number, b: number) => a + b, 0)} > ${value}`
			);
		}
		chunks.push(...getPreference(value, keyset, split));
		value =
			value -
			chunks.reduce((curr: number, acc: number) => {
				return curr + acc;
			}, 0);
	}
<<<<<<< HEAD
	const sortedKeyAmounts = getKeysetAmounts(keyset);
	sortedKeyAmounts.forEach((amt: number) => {
=======
	const sortedKeyAmounts: Array<number> = Object.keys(keyset)
		.map((k) => parseInt(k))
		.sort((a, b) => b - a);
	sortedKeyAmounts.forEach((amt) => {
>>>>>>> c35a9929
		const q = Math.floor(value / amt);
		for (let i = 0; i < q; ++i) chunks.push(amt);
		value %= amt;
	});
<<<<<<< HEAD
	return chunks.sort((a, b) => (order === 'desc' ? b - a : a - b));
}

function getKeepAmounts(
	proofsWeHave: Array<Proof>,
	amountToKeep: number,
	keys: Keys,
	targetCount: number
): Array<number> {
	// determines amounts we need to reach the targetCount for each amount based on the amounts of the proofs we have
	// it tries to select amounts so that the proofs we have and the proofs we want reach the targetCount
	const amountsWeWant: Array<number> = [];
	const amountsWeHave = proofsWeHave.map((p: Proof) => p.amount);
	const sortedKeyAmounts = getKeysetAmounts(keys, 'asc');
	sortedKeyAmounts.forEach((amt) => {
		const countWeHave = amountsWeHave.filter((a) => a === amt).length;
		const countWeWant = Math.floor(targetCount - countWeHave);
		for (let i = 0; i < countWeWant; ++i) {
			if (amountsWeWant.reduce((a, b) => a + b, 0) + amt > amountToKeep) {
				break;
			}
			amountsWeWant.push(amt);
		}
	});
	// use splitAmount to fill the rest between the sum of amountsWeHave and amountToKeep
	const amountDiff = amountToKeep - amountsWeWant.reduce((a, b) => a + b, 0);
	if (amountDiff) {
		const remainingAmounts = splitAmount(amountDiff, keys);
		remainingAmounts.forEach((amt: number) => {
			amountsWeWant.push(amt);
		});
	}
	const sortedAmountsWeWant = amountsWeWant.sort((a, b) => a - b);
	// console.log(`# getKeepAmounts: amountToKeep: ${amountToKeep}`);
	// console.log(`# getKeepAmounts: amountsWeHave: ${amountsWeHave}`);
	// console.log(`# getKeepAmounts: amountsWeWant: ${sortedAmountsWeWant}`);
	return sortedAmountsWeWant;
=======
	return chunks.sort((a, b) => (isDesc ? b - a : a - b));
>>>>>>> c35a9929
}

// function isPowerOfTwo(number: number) {
// 	return number && !(number & (number - 1));
// }
function getKeysetAmounts(keyset: Keys, order = 'desc'): Array<number> {
	if (order == 'desc') {
		return Object.keys(keyset)
			.map((k: string) => parseInt(k))
			.sort((a: number, b: number) => b - a);
	}
	return Object.keys(keyset)
		.map((k: string) => parseInt(k))
		.sort((a: number, b: number) => a - b);
}

function hasCorrespondingKey(amount: number, keyset: Keys) {
	return amount in keyset;
}

function getPreference(amount: number, keyset: Keys, split: Array<number>): Array<number> {
	const chunks: Array<number> = [];
	split.forEach((splitAmount: number) => {
		if (!hasCorrespondingKey(splitAmount, keyset)) {
			throw new Error('Provided amount preferences do not match the amounts of the mint keyset.');
		}
		chunks.push(splitAmount);
	});
	return chunks;
}

function bytesToNumber(bytes: Uint8Array): bigint {
	return hexToNumber(bytesToHex(bytes));
}

function hexToNumber(hex: string): bigint {
	return BigInt(`0x${hex}`);
}

//used for json serialization
function bigIntStringify<T>(_key: unknown, value: T) {
	return typeof value === 'bigint' ? value.toString() : value;
}

/**
 * Helper function to encode a v3 cashu token
 * @param token
 * @returns
 */
function getEncodedToken(token: Token): string {
	return TOKEN_PREFIX + TOKEN_VERSION + encodeJsonToBase64(token);
}

function getEncodedTokenV4(token: Token): string {
	const idMap: { [id: string]: Array<Proof> } = {};
	let mint: string | undefined = undefined;
	for (let i = 0; i < token.token.length; i++) {
		if (!mint) {
			mint = token.token[i].mint;
		} else {
			if (mint !== token.token[i].mint) {
				throw new Error('Multimint token can not be encoded as V4 token');
			}
		}
		for (let j = 0; j < token.token[i].proofs.length; j++) {
			const proof = token.token[i].proofs[j];
			if (idMap[proof.id]) {
				idMap[proof.id].push(proof);
			} else {
				idMap[proof.id] = [proof];
			}
		}
	}
	const tokenTemplate: TokenV4Template = {
		m: mint,
		u: token.unit || 'sat',
		t: Object.keys(idMap).map(
			(id: string): V4InnerToken => ({
				i: hexToBytes(id),
				p: idMap[id].map(
					(p: Proof): V4ProofTemplate => ({ a: p.amount, s: p.secret, c: hexToBytes(p.C) })
				)
			})
		)
	} as TokenV4Template;

	if (token.memo) {
		tokenTemplate.d = token.memo;
	}

	const encodedData = encodeCBOR(tokenTemplate);
	const prefix = 'cashu';
	const version = 'B';
	const base64Data = encodeUint8toBase64Url(encodedData);
	return prefix + version + base64Data;
}

/**
 * Helper function to decode cashu tokens into object
 * @param token an encoded cashu token (cashuAey...)
 * @returns cashu token object
 */
function getDecodedToken(token: string) {
	// remove prefixes
	const uriPrefixes = ['web+cashu://', 'cashu://', 'cashu:', 'cashu'];
	uriPrefixes.forEach((prefix: string) => {
		if (!token.startsWith(prefix)) {
			return;
		}
		token = token.slice(prefix.length);
	});
	return handleTokens(token);
}

/**
 * @param token
 * @returns
 */
function handleTokens(token: string): Token {
	const version = token.slice(0, 1);
	const encodedToken = token.slice(1);
	if (version === 'A') {
		return encodeBase64ToJson<Token>(encodedToken);
	} else if (version === 'B') {
		const uInt8Token = encodeBase64toUint8(encodedToken);
		const tokenData = decodeCBOR(uInt8Token) as {
			t: Array<{ p: Array<{ a: number; s: string; c: Uint8Array }>; i: Uint8Array }>;
			m: string;
			d: string;
			u: string;
		};
		const mergedTokenEntry: TokenEntry = { mint: tokenData.m, proofs: [] };
		tokenData.t.forEach((tokenEntry: V4InnerToken) =>
			tokenEntry.p.forEach((p: V4ProofTemplate) => {
				mergedTokenEntry.proofs.push({
					secret: p.s,
					C: bytesToHex(p.c),
					amount: p.a,
					id: bytesToHex(tokenEntry.i)
				});
			})
		);
		return { token: [mergedTokenEntry], memo: tokenData.d || '', unit: tokenData.u || 'sat' };
	}
	throw new Error('Token version is not supported');
}
/**
 * Returns the keyset id of a set of keys
 * @param keys keys object to derive keyset id from
 * @returns
 */
export function deriveKeysetId(keys: Keys) {
	const pubkeysConcat = Object.entries(keys)
		.sort((a: [string, string], b: [string, string]) => +a[0] - +b[0])
		.map(([, pubKey]: [unknown, string]) => hexToBytes(pubKey))
		.reduce((prev: Uint8Array, curr: Uint8Array) => mergeUInt8Arrays(prev, curr), new Uint8Array());
	const hash = sha256(pubkeysConcat);
	const hashHex = Buffer.from(hash).toString('hex').slice(0, 14);
	return '00' + hashHex;
}

function mergeUInt8Arrays(a1: Uint8Array, a2: Uint8Array): Uint8Array {
	// sum of individual array lengths
	const mergedArray = new Uint8Array(a1.length + a2.length);
	mergedArray.set(a1);
	mergedArray.set(a2, a1.length);
	return mergedArray;
}

export function sortProofsById(proofs: Array<Proof>) {
	return proofs.sort((a: Proof, b: Proof) => a.id.localeCompare(b.id));
}

export function isObj(v: unknown): v is object {
	return typeof v === 'object';
}

export function checkResponse(data: { error?: string; detail?: string }) {
	if (!isObj(data)) return;
	if ('error' in data && data.error) {
		throw new Error(data.error);
	}
	if ('detail' in data && data.detail) {
		throw new Error(data.detail);
	}
}

export function joinUrls(...parts: Array<string>): string {
	return parts.map((part: string) => part.replace(/(^\/+|\/+$)/g, '')).join('/');
}

export function sanitizeUrl(url: string): string {
	return url.replace(/\/$/, '');
}

<<<<<<< HEAD
export function sumProofs(proofs: Array<Proof>) {
	return proofs.reduce((acc: number, proof: Proof) => acc + proof.amount, 0);
=======
function decodePaymentRequest(paymentRequest: string) {
	return PaymentRequest.fromEncodedRequest(paymentRequest);
>>>>>>> c35a9929
}

export {
	bigIntStringify,
	bytesToNumber,
	getDecodedToken,
	getEncodedToken,
	getEncodedTokenV4,
	hexToNumber,
	splitAmount,
<<<<<<< HEAD
	getKeepAmounts
=======
	getDefaultAmountPreference,
	decodePaymentRequest
>>>>>>> c35a9929
};<|MERGE_RESOLUTION|>--- conflicted
+++ resolved
@@ -41,20 +41,12 @@
 				return curr + acc;
 			}, 0);
 	}
-<<<<<<< HEAD
 	const sortedKeyAmounts = getKeysetAmounts(keyset);
 	sortedKeyAmounts.forEach((amt: number) => {
-=======
-	const sortedKeyAmounts: Array<number> = Object.keys(keyset)
-		.map((k) => parseInt(k))
-		.sort((a, b) => b - a);
-	sortedKeyAmounts.forEach((amt) => {
->>>>>>> c35a9929
 		const q = Math.floor(value / amt);
 		for (let i = 0; i < q; ++i) chunks.push(amt);
 		value %= amt;
 	});
-<<<<<<< HEAD
 	return chunks.sort((a, b) => (order === 'desc' ? b - a : a - b));
 }
 
@@ -92,9 +84,6 @@
 	// console.log(`# getKeepAmounts: amountsWeHave: ${amountsWeHave}`);
 	// console.log(`# getKeepAmounts: amountsWeWant: ${sortedAmountsWeWant}`);
 	return sortedAmountsWeWant;
-=======
-	return chunks.sort((a, b) => (isDesc ? b - a : a - b));
->>>>>>> c35a9929
 }
 
 // function isPowerOfTwo(number: number) {
@@ -290,13 +279,12 @@
 	return url.replace(/\/$/, '');
 }
 
-<<<<<<< HEAD
 export function sumProofs(proofs: Array<Proof>) {
 	return proofs.reduce((acc: number, proof: Proof) => acc + proof.amount, 0);
-=======
+}
+
 function decodePaymentRequest(paymentRequest: string) {
 	return PaymentRequest.fromEncodedRequest(paymentRequest);
->>>>>>> c35a9929
 }
 
 export {
@@ -307,10 +295,7 @@
 	getEncodedTokenV4,
 	hexToNumber,
 	splitAmount,
-<<<<<<< HEAD
-	getKeepAmounts
-=======
+	getKeepAmounts,
 	getDefaultAmountPreference,
 	decodePaymentRequest
->>>>>>> c35a9929
 };