import { decode } from '@gandlaf21/bolt11-decode';
import { encodeBase64ToJson, encodeJsonToBase64 } from './base64.js';
import {
	AmountPreference,
	InvoiceData,
	MintKeys,
	Proof,
	Token,
	TokenEntry,
	TokenV2
} from './model/types/index.js';
import { TOKEN_PREFIX, TOKEN_VERSION } from './utils/Constants.js';
import { bytesToHex } from '@noble/curves/abstract/utils';
import { sha256 } from '@noble/hashes/sha256';
import { Buffer } from 'buffer/';

/**
 * Splits a number into its constituent powers of 2.
 * @param value The number to split
 * @param amountPreference An optional array of preferred amounts
 * @returns An array containing the constituent powers of 2
 */
export function splitAmount(
	value: number,
	amountPreference?: Array<AmountPreference>
): Array<number> {
	const chunks: Array<number> = [];
	if (amountPreference) {
		chunks.push(...getPreference(value, amountPreference));
		value =
			value -
			chunks.reduce((curr, acc) => {
				return curr + acc;
			}, 0);
	}
	for (let i = 0; i < 32; i++) {
		const mask: number = 1 << i;
		if ((value & mask) !== 0) {
			chunks.push(Math.pow(2, i));
		}
	}
	return chunks;
}

/**
 * Checks if a number is a power of two.
 * @param number The number to check
 * @returns True if the number is a power of two, false otherwise
 */
function isPowerOfTwo(number: number) {
	return number && !(number & (number - 1));
}

/**
 * Splits an amount into preferred chunks.
 * @param amount The amount to split
 * @param preferredAmounts An array of preferred amounts
 * @returns An array containing the split amounts
 */
function getPreference(amount: number, preferredAmounts: Array<AmountPreference>): Array<number> {
	const chunks: Array<number> = [];
	let accumulator = 0;
	preferredAmounts.forEach((pa) => {
		if (!isPowerOfTwo(pa.amount)) {
			throw new Error(
				'Provided amount preferences contain non-power-of-2 numbers. Use only ^2 numbers'
			);
		}
		for (let i = 1; i <= pa.count; i++) {
			accumulator += pa.amount;
			if (accumulator > amount) {
				return;
			}
			chunks.push(pa.amount);
		}
	});
	return chunks;
}

/**
 * Returns the default amount preference for a given amount.
 * @param amount The amount to split
 * @returns An array of AmountPreference objects
 */
export function getDefaultAmountPreference(amount: number): Array<AmountPreference> {
	const amounts = splitAmount(amount);
	return amounts.map((a) => {
		return { amount: a, count: 1 };
	});
}

/**
 * Converts a byte array to a number.
 * @param bytes The byte array to convert
 * @returns The converted number
 */
export function bytesToNumber(bytes: Uint8Array): bigint {
	return hexToNumber(bytesToHex(bytes));
}

/**
 * Converts a hexadecimal string to a number.
 * @param hex The hexadecimal string to convert
 * @returns The converted number
 */
export function hexToNumber(hex: string): bigint {
	return BigInt(`0x${hex}`);
}

/**
 * Stringifies a BigInt for JSON serialization.
 * @param _key The key of the value being stringified
 * @param value The value to stringify
 * @returns The stringified value
 */
export function bigIntStringify<T>(_key: unknown, value: T) {
	return typeof value === 'bigint' ? value.toString() : value;
}

/**
 * Encodes a cashu token.
 * @param token The token to encode
 * @returns The encoded token
 */
export function getEncodedToken(token: Token): string {
	return TOKEN_PREFIX + TOKEN_VERSION + encodeJsonToBase64(token);
}

/**
 * Helper function to decode cashu tokens into object
 * @param token an encoded cashu token (cashuAey...)
 * @returns cashu token object
 */
export function getDecodedToken(token: string): Token {
	// remove prefixes
	const uriPrefixes = ['web+cashu://', 'cashu://', 'cashu:', 'cashuA'];
	uriPrefixes.forEach((prefix) => {
		if (!token.startsWith(prefix)) {
			return;
		}
		token = token.slice(prefix.length);
	});
	return handleTokens(token);
}

/**
 * Handles different versions of cashu tokens.
 * @param token The token to handle
 * @returns The handled token
 */
function handleTokens(token: string): Token {
	const obj = encodeBase64ToJson<TokenV2 | Array<Proof> | Token>(token);

	// check if v3
	if ('token' in obj) {
		return obj;
	}

	// check if v1
	if (Array.isArray(obj)) {
		return { token: [{ proofs: obj, mint: '' }] };
	}

	// if v2 token return v3 format
	return { token: [{ proofs: obj.proofs, mint: obj?.mints[0]?.url ?? '' }] };
}

/**
 * Derives the keyset id from a set of keys.
 * @param keys The keys to derive the keyset id from
 * @returns The derived keyset id
 */
export function deriveKeysetId(keys: MintKeys) {
	const pubkeysConcat = Object.entries(keys)
		.sort((a, b) => +a[0] - +b[0])
		.map(([, pubKey]) => pubKey)
		.join('');
	const hash = sha256(new TextEncoder().encode(pubkeysConcat));
	return Buffer.from(hash).toString('base64').slice(0, 12);
}

/**
 * Cleans a token by merging proofs from the same mint, removing TokenEntrys with no proofs or no mint field, and sorting proofs by id.
 * @param token The token to clean
 * @returns The cleaned token
 */
export function cleanToken(token: Token): Token {
	const tokenEntryMap: { [key: string]: TokenEntry } = {};
	for (const tokenEntry of token.token) {
		if (!tokenEntry?.proofs?.length || !tokenEntry?.mint) {
			continue;
		}
		if (tokenEntryMap[tokenEntry.mint]) {
			tokenEntryMap[tokenEntry.mint].proofs.push(...[...tokenEntry.proofs]);
			continue;
		}
		tokenEntryMap[tokenEntry.mint] = {
			mint: tokenEntry.mint,
			proofs: [...tokenEntry.proofs]
		};
	}
	return {
		memo: token?.memo,
		token: Object.values(tokenEntryMap).map((x) => ({
			...x,
			proofs: sortProofsById(x.proofs)
		}))
	};
}

/**
 * Sorts an array of proofs by id.
 * @param proofs The proofs to sort
 * @returns The sorted proofs
 */
export function sortProofsById(proofs: Array<Proof>) {
	return proofs.sort((a, b) => a.id.localeCompare(b.id));
}

/**
 * Checks if a value is an object.
 * @param v The value to check
 * @returns True if the value is an object, false otherwise
 */
export function isObj(v: unknown): v is Record<string, unknown> {
	return typeof v === 'object' && v !== null;
}

/**
 * Checks if a response object has any error fields.
 * Throws an Error if so.
 * @param data The response data to check
 */
export function checkResponse(data: { error?: string; detail?: string }): void {
	if (!isObj(data)) return;
	const message = data.error ?? data.detail;
	if (message) {
		throw new Error(message);
	}
}

<<<<<<< HEAD
/**
 * Joins URL parts into a single URL string.
 * @param parts The parts of the URL to join
 * @returns The joined URL
 */
export function joinUrls(...parts: string[]): string {
	return parts.map((part) => part.replace(/(^\/+|\/+$)/g, '')).join('/');
}
=======
export function joinUrls(...parts: Array<string>): string {
	return parts.map((part) => part.replace(/(^\/+|\/+$)/g, '')).join('/');
}

export function decodeInvoice(bolt11Invoice: string): InvoiceData {
	const invoiceData: InvoiceData = {} as InvoiceData;
	const decodeResult = decode(bolt11Invoice);
	invoiceData.paymentRequest = decodeResult.paymentRequest;
	for (let i = 0; i < decodeResult.sections.length; i++) {
		const decodedSection = decodeResult.sections[i];
		if (decodedSection.name === 'amount') {
			invoiceData.amountInSats = Number(decodedSection.value) / 1000;
			invoiceData.amountInMSats = Number(decodedSection.value);
		}
		if (decodedSection.name === 'timestamp') {
			invoiceData.timestamp = decodedSection.value;
		}
		if (decodedSection.name === 'description') {
			invoiceData.memo = decodedSection.value;
		}
		if (decodedSection.name === 'expiry') {
			invoiceData.expiry = decodedSection.value;
		}
		if (decodedSection.name === 'payment_hash') {
			invoiceData.paymentHash = decodedSection.value.toString('hex');
		}
	}
	return invoiceData;
}

export {
	bigIntStringify,
	bytesToNumber,
	getDecodedToken,
	getEncodedToken,
	hexToNumber,
	splitAmount,
	getDefaultAmountPreference
};
>>>>>>> 4bb76a43
<|MERGE_RESOLUTION|>--- conflicted
+++ resolved
@@ -239,16 +239,6 @@
 	}
 }
 
-<<<<<<< HEAD
-/**
- * Joins URL parts into a single URL string.
- * @param parts The parts of the URL to join
- * @returns The joined URL
- */
-export function joinUrls(...parts: string[]): string {
-	return parts.map((part) => part.replace(/(^\/+|\/+$)/g, '')).join('/');
-}
-=======
 export function joinUrls(...parts: Array<string>): string {
 	return parts.map((part) => part.replace(/(^\/+|\/+$)/g, '')).join('/');
 }
@@ -287,5 +277,4 @@
 	hexToNumber,
 	splitAmount,
 	getDefaultAmountPreference
-};
->>>>>>> 4bb76a43
+};