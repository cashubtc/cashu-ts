import {
	type MintKeys,
	type Proof,
	type SerializedBlindedMessage,
	type SerializedBlindedSignature,
	type SerializedDLEQ,
} from './types';
import { blindMessage, constructProofFromPromise, serializeProof } from '../crypto/client/index';
import { BlindedMessage } from './BlindedMessage';
import { bytesToHex, hexToBytes, randomBytes } from '@noble/hashes/utils';
<<<<<<< HEAD
import { type DLEQ, pointFromHex } from '../crypto/common/index.js';
=======
import { DLEQ, pointFromHex } from '../crypto/common/index';
>>>>>>> 52ba66e7
import { bytesToNumber, numberToHexPadded64, splitAmount } from '../utils';
import { deriveBlindingFactor, deriveSecret } from '../crypto/client/NUT09';

export interface OutputDataLike {
	blindedMessage: SerializedBlindedMessage;
	blindingFactor: bigint;
	secret: Uint8Array;

	toProof: (signature: SerializedBlindedSignature, keyset: MintKeys) => Proof;
}

export type OutputDataFactory = (amount: number, keys: MintKeys) => OutputDataLike;

export function isOutputDataFactory(
	value: OutputData[] | OutputDataFactory,
): value is OutputDataFactory {
	return typeof value === 'function';
}

export class OutputData implements OutputDataLike {
	blindedMessage: SerializedBlindedMessage;
	blindingFactor: bigint;
	secret: Uint8Array;

	constructor(blindedMessage: SerializedBlindedMessage, blidingFactor: bigint, secret: Uint8Array) {
		this.secret = secret;
		this.blindingFactor = blidingFactor;
		this.blindedMessage = blindedMessage;
	}

	toProof(sig: SerializedBlindedSignature, keyset: MintKeys) {
		let dleq: DLEQ | undefined;
		if (sig.dleq) {
			dleq = {
				s: hexToBytes(sig.dleq.s),
				e: hexToBytes(sig.dleq.e),
				r: this.blindingFactor,
			};
		}
		const blindSignature = {
			id: sig.id,
			amount: sig.amount,
			C_: pointFromHex(sig.C_),
			dleq: dleq,
		};
		const A = pointFromHex(keyset.keys[sig.amount]);
		const proof = constructProofFromPromise(blindSignature, this.blindingFactor, this.secret, A);
		const serializedProof = {
			...serializeProof(proof),
			...(dleq && {
				dleq: {
					s: bytesToHex(dleq.s),
					e: bytesToHex(dleq.e),
					r: numberToHexPadded64(dleq.r ?? BigInt(0)),
				} as SerializedDLEQ,
			}),
		} as Proof;
		return serializedProof;
	}

	static createP2PKData(
		p2pk: {
			pubkey: string | string[];
			locktime?: number;
			refundKeys?: string[];
			requiredSignatures?: number;
			requiredRefundSignatures?: number;
		},
		amount: number,
		keyset: MintKeys,
		customSplit?: number[],
	) {
		const amounts = splitAmount(amount, keyset.keys, customSplit);
		return amounts.map((a) => this.createSingleP2PKData(p2pk, a, keyset.id));
	}

	static createSingleP2PKData(
		p2pk: {
			pubkey: string | string[];
			locktime?: number;
			refundKeys?: string[];
			requiredSignatures?: number;
			requiredRefundSignatures?: number;
		},
		amount: number,
		keysetId: string,
	) {
		// Standardize pubkey (backwards compat), clamp n_sigs between 1 and total pubkeys
		// clamp n_sigs_refund between 1 and total refundKeys, and create secret
		const pubkeys: string[] = Array.isArray(p2pk.pubkey) ? p2pk.pubkey : [p2pk.pubkey];
		const n_sigs: number = Math.max(1, Math.min(p2pk.requiredSignatures || 1, pubkeys.length));
		const n_sigs_refund: number = Math.max(
			1,
			Math.min(p2pk.requiredRefundSignatures || 1, p2pk.refundKeys ? p2pk.refundKeys.length : 1),
		);
		const newSecret: [string, { nonce: string; data: string; tags: string[][] }] = [
			'P2PK',
			{
				nonce: bytesToHex(randomBytes(32)),
				data: pubkeys[0], // Primary key
				tags: [],
			},
		];
		if (p2pk.locktime) {
			newSecret[1].tags.push(['locktime', String(p2pk.locktime)]); // NUT-10 string
		}
		if (pubkeys.length > 1) {
			newSecret[1].tags.push(['pubkeys', ...pubkeys.slice(1)]); // Additional keys
			if (n_sigs > 1) {
				// 1 is the default, so we can save space if not multisig
				newSecret[1].tags.push(['n_sigs', String(n_sigs)]); // NUT-10 string
			}
		}
		if (p2pk.refundKeys) {
			newSecret[1].tags.push(['refund', ...p2pk.refundKeys]);
			if (n_sigs_refund > 1) {
				// 1 is the default, so we can save space if not multisig
				newSecret[1].tags.push(['n_sigs_refund', String(n_sigs_refund)]); // NUT-10 string
			}
		}
		const parsed = JSON.stringify(newSecret);
		const secretBytes = new TextEncoder().encode(parsed);
		const { r, B_ } = blindMessage(secretBytes);
		return new OutputData(
			new BlindedMessage(amount, B_, keysetId).getSerializedBlindedMessage(),
			r,
			secretBytes,
		);
	}

	static createRandomData(amount: number, keyset: MintKeys, customSplit?: number[]) {
		const amounts = splitAmount(amount, keyset.keys, customSplit);
		return amounts.map((a) => this.createSingleRandomData(a, keyset.id));
	}

	static createSingleRandomData(amount: number, keysetId: string) {
		const randomHex = bytesToHex(randomBytes(32));
		const secretBytes = new TextEncoder().encode(randomHex);
		const { r, B_ } = blindMessage(secretBytes);
		return new OutputData(
			new BlindedMessage(amount, B_, keysetId).getSerializedBlindedMessage(),
			r,
			secretBytes,
		);
	}

	static createDeterministicData(
		amount: number,
		seed: Uint8Array,
		counter: number,
		keyset: MintKeys,
		customSplit?: number[],
	): OutputData[] {
		const amounts = splitAmount(amount, keyset.keys, customSplit);
		return amounts.map((a, i) =>
			this.createSingleDeterministicData(a, seed, counter + i, keyset.id),
		);
	}

	static createSingleDeterministicData(
		amount: number,
		seed: Uint8Array,
		counter: number,
		keysetId: string,
	) {
		const secretBytes = deriveSecret(seed, keysetId, counter);
		const secretBytesAsHex = bytesToHex(secretBytes);
		const utf8SecretBytes = new TextEncoder().encode(secretBytesAsHex);
		const deterministicR = bytesToNumber(deriveBlindingFactor(seed, keysetId, counter));
		const { r, B_ } = blindMessage(utf8SecretBytes, deterministicR);
		return new OutputData(
			new BlindedMessage(amount, B_, keysetId).getSerializedBlindedMessage(),
			r,
			utf8SecretBytes,
		);
	}
}<|MERGE_RESOLUTION|>--- conflicted
+++ resolved
@@ -8,11 +8,7 @@
 import { blindMessage, constructProofFromPromise, serializeProof } from '../crypto/client/index';
 import { BlindedMessage } from './BlindedMessage';
 import { bytesToHex, hexToBytes, randomBytes } from '@noble/hashes/utils';
-<<<<<<< HEAD
-import { type DLEQ, pointFromHex } from '../crypto/common/index.js';
-=======
-import { DLEQ, pointFromHex } from '../crypto/common/index';
->>>>>>> 52ba66e7
+import { type DLEQ, pointFromHex } from '../crypto/common/index';
 import { bytesToNumber, numberToHexPadded64, splitAmount } from '../utils';
 import { deriveBlindingFactor, deriveSecret } from '../crypto/client/NUT09';
 
