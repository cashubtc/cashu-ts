import { OutputData } from '../../OutputData';
import { Proof } from './index';

/**
 * Payload that needs to be sent to the mint when melting. Includes Return for overpaid fees
 */
export type MeltPayload = {
	/**
	 * ID of the melt quote
	 */
	quote: string;
	/**
	 * Inputs (Proofs) to be melted
	 */
	inputs: Array<Proof>;
	/**
	 * Blank outputs (blinded messages) that can be filled by the mint to return overpaid fees
	 */
	outputs: Array<SerializedBlindedMessage>;
};

/**
 * Payload that needs to be send to the mint to request a melt quote
 */
export type MeltQuotePayload = {
	/**
	 * Unit to be melted
	 */
	unit: string;
	/**
	 * Request to be melted to
	 */
	request: string;
	/**
	 * Melt Quote options (e.g. multi-path payments NUT-15)
	 */
	options?: MeltQuoteOptions;
};

/**
 * Melt quote specific options
 */
export type MeltQuoteOptions = {
	mpp: MPPOption;
};

/**
 * Multi path payments option
 */
export type MPPOption = {
	amount: number;
};

/**
 * Payload that needs to be sent to the mint when requesting a mint
 */
export type MintPayload = {
	/**
	 * Quote ID received from the mint.
	 */
	quote: string;
	/**
	 * Outputs (blinded messages) to be signed by the mint.
	 */
	outputs: Array<SerializedBlindedMessage>;
};

/**
 * Payload that needs to be sent to the mint when requesting a mint
 */
export type MintQuotePayload = {
	/**
	 * Unit to be minted
	 */
	unit: string;
	/**
	 * Amount to be minted
	 */
	amount: number;
	/**
	 * Description for the invoice
	 */
	description?: string;
};

/**
 * Payload that needs to be sent to the mint when performing a split action
 */
export type SwapPayload = {
	/**
	 * Inputs to the split operation
	 */
	inputs: Array<Proof>;
	/**
	 * Outputs (blinded messages) to be signed by the mint
	 */
	outputs: Array<SerializedBlindedMessage>;
};

/**
 * blinded message for sending to the mint
 */
export type SerializedBlindedMessage = {
	/**
	 * amount
	 */
	amount: number;
	/**
	 * Blinded message
	 */
	B_: string;
	/**
	 * Keyset id
	 */
	id: string;
};

/**
<<<<<<< HEAD
 * Payload that needs to be sent to the mint when requesting blind auth tokens
 */
export type BlindAuthMintPayload = {
	/**
	 * Outputs (blinded messages) to be signed by the mint.
	 */
	outputs: Array<SerializedBlindedMessage>;
=======
 * includes all data required to swap inputs for outputs and construct proofs from them.
 */
export type SwapTransaction = {
	/**
	 * payload that will be sent to the mint for a swap
	 */
	payload: SwapPayload;
	/**
	 * blinding data required to construct proofs
	 */
	outputData: Array<OutputData>;
	/**
	 * list of booleans to determine which proofs to keep
	 */
	keepVector: Array<boolean>;
	/**
	 * indices that can be used to restore original output data
	 */
	sortedIndices: Array<number>;
>>>>>>> 79448132
};<|MERGE_RESOLUTION|>--- conflicted
+++ resolved
@@ -116,7 +116,6 @@
 };
 
 /**
-<<<<<<< HEAD
  * Payload that needs to be sent to the mint when requesting blind auth tokens
  */
 export type BlindAuthMintPayload = {
@@ -124,7 +123,8 @@
 	 * Outputs (blinded messages) to be signed by the mint.
 	 */
 	outputs: Array<SerializedBlindedMessage>;
-=======
+};
+/**
  * includes all data required to swap inputs for outputs and construct proofs from them.
  */
 export type SwapTransaction = {
@@ -144,5 +144,4 @@
 	 * indices that can be used to restore original output data
 	 */
 	sortedIndices: Array<number>;
->>>>>>> 79448132
 };