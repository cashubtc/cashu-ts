<<<<<<< HEAD
/**
 * represents a single Cashu proof.
 */
export type Proof = {
	/**
	 * Keyset id, used to link proofs to a mint an its MintKeys.
	 */
	id: string;
	/**
	 * Amount denominated in Satoshis. Has to match the amount of the mints signing key.
	 */
	amount: number;
	/**
	 * The initial secret that was (randomly) chosen for the creation of this proof.
	 */
	secret: string;
	/**
	 * The unblinded signature for this secret, signed by the mints private key.
	 */
	C: string;
};

/**
 * Public keys are a dictionary of number and string. The number represents the amount that the key signs for.
 */
export type Keys = { [amount: number]: string };

/**
 * An array of mint keysets
 */
export type MintActiveKeys = {
	/**
	 * Keysets
	 */
	keysets: Array<MintKeys>;
};

/**
 * A mint keyset.
 */
export type MintKeys = {
	/**
	 * Keyset ID
	 */
	id: string;
	/**
	 * Unit of the keyset.
	 */
	unit: string;
	/**
	 * Public keys are a dictionary of number and string. The number represents the amount that the key signs for.
	 */
	keys: Keys;
};

/**
 * An array of mint keyset entries.
 */
export type MintAllKeysets = {
	/**
	 * Keysets
	 */
	keysets: Array<MintKeyset>;
};

/**
 * A mint keyset entry.
 */
export type MintKeyset = {
	/**
	 * Keyset ID
	 */
	id: string;
	/**
	 * Unit of the keyset.
	 */
	unit: string;
	/**
	 * Whether the keyset is active or not.
	 */
	active: boolean;
	/**
	 * Input fee for keyset (in ppk)
	 */
	input_fee_ppk?: number;
};

/**
 * response when after receiving a single TokenEntry
 */
export type ReceiveTokenEntryResponse = {
	/**
	 * Received proofs
	 */
	proofs: Array<Proof>;
};

/**
 *  response after sending
 */
export type SendResponse = {
	/**
	 * Proofs that exceeded the needed amount
	 */
	returnChange: Array<Proof>;
	/**
	 * Proofs to be sent, matching the chosen amount
	 */
	send: Array<Proof>;
};
/**
 * Response when receiving a complete token.
 */
export type ReceiveResponse = {
	/**
	 * Successfully received Cashu Token
	 */
	token: Token;
	/**
	 * TokenEntries that had errors. No error will be thrown, but clients can choose to handle tokens with errors accordingly.
	 */
	tokensWithErrors: Token | undefined;
};

/**
 * Payload that needs to be sent to the mint when paying a lightning invoice.
 */
export type PaymentPayload = {
	/**
	 * Payment request/Lighting invoice that should get paid by the mint.
	 */
	pr: string;
	/**
	 * Proofs, matching Lightning invoices amount + fees.
	 */
	proofs: Array<Proof>;
};

/**
 * Payload that needs to be send to the mint to request a melt quote
 */
export type MeltQuotePayload = {
	/**
	 * Unit to be melted
	 */
	unit: string;
	/**
	 * Request to be melted to
	 */
	request: string;
};

export enum MeltQuoteState {
	UNPAID = 'UNPAID',
	PENDING = 'PENDING',
	PAID = 'PAID'
}

/**
 * Response from the mint after requesting a melt quote
 */
export type MeltQuoteResponse = {
	/**
	 * Quote ID
	 */
	quote: string;
	/**
	 * Amount to be melted
	 */
	amount: number;
	/**
	 * Fee reserve to be added to the amount
	 */
	fee_reserve: number;
	/**
	 * State of the melt quote
	 */
	state: MeltQuoteState;
	/**
	 * Timestamp of when the quote expires
	 */
	expiry: number;
	/**
	 * preimage of the paid invoice. is null if it the invoice has not been paid yet. can be null, depending on which LN-backend the mint uses
	 */
	payment_preimage: string | null;
	/**
	 * Return/Change from overpaid fees. This happens due to Lighting fee estimation being inaccurate
	 */
	change?: Array<SerializedBlindedSignature>;
} & ApiError;

/**
 * Payload that needs to be sent to the mint when melting. Includes Return for overpaid fees
 */
export type MeltPayload = {
	/**
	 * ID of the melt quote
	 */
	quote: string;
	/**
	 * Inputs (Proofs) to be melted
	 */
	inputs: Array<Proof>;
	/**
	 * Blank outputs (blinded messages) that can be filled by the mint to return overpaid fees
	 */
	outputs: Array<SerializedBlindedMessage>;
};

/**
 * Response after paying a Lightning invoice
 */
export type MeltTokensResponse = {
	/**
	 * if false, the proofs have not been invalidated and the payment can be tried later again with the same proofs
	 */
	isPaid: boolean;
	/**
	 * preimage of the paid invoice. can be null, depending on which LN-backend the mint uses
	 */
	preimage: string | null;
	/**
	 * Return/Change from overpaid fees. This happens due to Lighting fee estimation being inaccurate
	 */
	change: Array<Proof>;
};

/**
 * Payload that needs to be sent to the mint when performing a split action
 */
export type SwapPayload = {
	/**
	 * Inputs to the split operation
	 */
	inputs: Array<Proof>;
	/**
	 * Outputs (blinded messages) to be signed by the mint
	 */
	outputs: Array<SerializedBlindedMessage>;
};
/**
 * Response from the mint after performing a split action
 */
export type SwapResponse = {
	/**
	 * represents the outputs after the split
	 */
	signatures: Array<SerializedBlindedSignature>;
} & ApiError;

/**
 * Cashu api error
 */
export type ApiError = {
	/**
	 * Error message
	 */
	error?: string;
	/**
	 * HTTP error code
	 */
	code?: number;
	/**
	 * Detailed error message
	 */
	detail?: string;
};

/**
 * Payload that needs to be sent to the mint when requesting a mint
 */
export type MintQuotePayload = {
	/**
	 * Unit to be minted
	 */
	unit: string;
	/**
	 * Amount to be minted
	 */
	amount: number;
};

export enum MintQuoteState {
	UNPAID = 'UNPAID',
	PAID = 'PAID',
	ISSUED = 'ISSUED'
}

/**
 * Response from the mint after requesting a mint
 */
export type MintQuoteResponse = {
	/**
	 * Payment request
	 */
	request: string;
	/**
	 * Quote ID
	 */
	quote: string;
	/**
	 * State of the mint quote
	 */
	state: MintQuoteState;
	/**
	 * Timestamp of when the quote expires
	 */
	expiry: number;
} & ApiError;

/**
 * Payload that needs to be sent to the mint when requesting a mint
 */
export type MintPayload = {
	/**
	 * Quote ID received from the mint.
	 */
	quote: string;
	/**
	 * Outputs (blinded messages) to be signed by the mint.
	 */
	outputs: Array<SerializedBlindedMessage>;
};
/**
 * Response from the mint after requesting a mint
 */
export type MintResponse = {
	signatures: Array<SerializedBlindedSignature>;
} & ApiError;

/**
 * Payload that needs to be sent to the mint when checking for spendable proofs
 */
export type CheckStatePayload = {
	/**
	 * The Y = hash_to_curve(secret) of the proofs to be checked.
	 */
	Ys: Array<string>;
};

/**
 * Enum for the state of a proof
 */
export enum CheckStateEnum {
	UNSPENT = 'UNSPENT',
	PENDING = 'PENDING',
	SPENT = 'SPENT'
}

/**
 * Entries of CheckStateResponse with state of the proof
 */
export type CheckStateEntry = {
	Y: string;
	state: CheckStateEnum;
	witness: string | null;
};

/**
 * Response when checking proofs if they are spendable. Should not rely on this for receiving, since it can be easily cheated.
 */
export type CheckStateResponse = {
	/**
	 *
	 */
	states: Array<CheckStateEntry>;
} & ApiError;
/**
 * blinded message for sending to the mint
 */
export type SerializedBlindedMessage = {
	/**
	 * amount
	 */
	amount: number;
	/**
	 * Blinded message
	 */
	B_: string;
	/**
	 * Keyset id
	 */
	id: string;
};
/**
 * Blinded signature as it is received from the mint
 */
export type SerializedBlindedSignature = {
	/**
	 * keyset id for indicating which public key was used to sign the blinded message
	 */
	id: string;
	/**
	 * Amount denominated in Satoshi
	 */
	amount: number;
	/**
	 * Blinded signature
	 */
	C_: string;
};

/**
 * A Cashu token
 */
export type Token = {
	/**
	 * token entries
	 */
	token: Array<TokenEntry>;
	/**
	 * a message to send along with the token
	 */
	memo?: string;
	/**
	 * the unit of the token
	 */
	unit?: string;
};
/**
 * TokenEntry that stores proofs and mints
 */
export type TokenEntry = {
	/**
	 * a list of proofs
	 */
	proofs: Array<Proof>;
	/**
	 * the mints URL
	 */
	mint: string;
};
/**
 * @deprecated Token V2
 * should no longer be used
 */
export type TokenV2 = {
	proofs: Array<Proof>;
	mints: Array<{ url: string; ids: Array<string> }>;
};

/**
 * Data that the library needs to hold in memory while it awaits the blinded signatures for the mint. It is later used for unblinding the signatures.
 */
export type BlindedTransaction = {
	/**
	 * Blinded messages sent to the mint for signing.
	 */
	blindedMessages: Array<SerializedBlindedMessage>;
	/**
	 * secrets, kept client side for constructing proofs later.
	 */
	secrets: Array<Uint8Array>;
	/**
	 * Blinding factor used for blinding messages and unblinding signatures after they are received from the mint.
	 */
	rs: Array<bigint>;
	/**
	 * amounts denominated in Satoshi
	 */
	amounts: Array<number>;
};

/**
 * Data that the library needs to hold in memory while it awaits the blinded signatures for the mint. It is later used for unblinding the signatures.
 */
export type BlindedMessageData = {
	/**
	 * Blinded messages sent to the mint for signing.
	 */
	blindedMessages: Array<SerializedBlindedMessage>;
	/**
	 * secrets, kept client side for constructing proofs later.
	 */
	secrets: Array<Uint8Array>;
	/**
	 * Blinding factor used for blinding messages and unblinding signatures after they are received from the mint.
	 */
	rs: Array<bigint>;
};

export type MintContactInfo = {
	method: string;
	info: string;
};

/**
 * Response from mint at /info endpoint
 */
export type MintInfo = {
	name: string;
	pubkey: string;
	version: string;
	description?: string;
	description_long?: string;
	contact: Array<MintContactInfo>;
	nuts: {
		'4': {
			methods: Array<SwapMethod>;
			disabled: boolean;
		};
		'5': {
			methods: Array<SwapMethod>;
			disabled: boolean;
		};
		'7'?: {
			supported: boolean;
		};
		'8'?: {
			supported: boolean;
		};
		'9'?: {
			supported: boolean;
		};
		'10'?: {
			supported: boolean;
		};
		'11'?: {
			supported: boolean;
		};
		'12'?: {
			supported: boolean;
		};
		'13'?: {
			supported: boolean;
		};
	};
	motd?: string;
};

/**
 * Ecash to other MoE swap method, displayed in @type {MintInfo}
 */
export type SwapMethod = {
	method: string;
	unit: string;
	min_amount: number;
	max_amount: number;
};

/**
 * Request to mint at /v1/restore endpoint
 */

export type PostRestorePayload = {
	outputs: Array<SerializedBlindedMessage>;
};

/**
 * Response from mint at /v1/restore endpoint
 */
export type PostRestoreResponse = {
	outputs: Array<SerializedBlindedMessage>;
	promises: Array<SerializedBlindedSignature>;
};
=======
import { AmountPreference } from './wallet/index';

export * from './mint/index';
export * from './wallet/index';
>>>>>>> 69323208

export type Preferences = {
	sendPreference: Array<AmountPreference>;
	keepPreference?: Array<AmountPreference>;
};

export type OutputAmounts = {
	sendAmounts: Array<number>;
	keepAmounts?: Array<number>;
};

export type InvoiceData = {
	paymentRequest: string;
	amountInSats?: number;
	amountInMSats?: number;
	timestamp?: number;
	paymentHash?: string;
	memo?: string;
	expiry?: number;
};<|MERGE_RESOLUTION|>--- conflicted
+++ resolved
@@ -1,575 +1,15 @@
-<<<<<<< HEAD
-/**
- * represents a single Cashu proof.
- */
-export type Proof = {
-	/**
-	 * Keyset id, used to link proofs to a mint an its MintKeys.
-	 */
-	id: string;
-	/**
-	 * Amount denominated in Satoshis. Has to match the amount of the mints signing key.
-	 */
-	amount: number;
-	/**
-	 * The initial secret that was (randomly) chosen for the creation of this proof.
-	 */
-	secret: string;
-	/**
-	 * The unblinded signature for this secret, signed by the mints private key.
-	 */
-	C: string;
-};
-
-/**
- * Public keys are a dictionary of number and string. The number represents the amount that the key signs for.
- */
-export type Keys = { [amount: number]: string };
-
-/**
- * An array of mint keysets
- */
-export type MintActiveKeys = {
-	/**
-	 * Keysets
-	 */
-	keysets: Array<MintKeys>;
-};
-
-/**
- * A mint keyset.
- */
-export type MintKeys = {
-	/**
-	 * Keyset ID
-	 */
-	id: string;
-	/**
-	 * Unit of the keyset.
-	 */
-	unit: string;
-	/**
-	 * Public keys are a dictionary of number and string. The number represents the amount that the key signs for.
-	 */
-	keys: Keys;
-};
-
-/**
- * An array of mint keyset entries.
- */
-export type MintAllKeysets = {
-	/**
-	 * Keysets
-	 */
-	keysets: Array<MintKeyset>;
-};
-
-/**
- * A mint keyset entry.
- */
-export type MintKeyset = {
-	/**
-	 * Keyset ID
-	 */
-	id: string;
-	/**
-	 * Unit of the keyset.
-	 */
-	unit: string;
-	/**
-	 * Whether the keyset is active or not.
-	 */
-	active: boolean;
-	/**
-	 * Input fee for keyset (in ppk)
-	 */
-	input_fee_ppk?: number;
-};
-
-/**
- * response when after receiving a single TokenEntry
- */
-export type ReceiveTokenEntryResponse = {
-	/**
-	 * Received proofs
-	 */
-	proofs: Array<Proof>;
-};
-
-/**
- *  response after sending
- */
-export type SendResponse = {
-	/**
-	 * Proofs that exceeded the needed amount
-	 */
-	returnChange: Array<Proof>;
-	/**
-	 * Proofs to be sent, matching the chosen amount
-	 */
-	send: Array<Proof>;
-};
-/**
- * Response when receiving a complete token.
- */
-export type ReceiveResponse = {
-	/**
-	 * Successfully received Cashu Token
-	 */
-	token: Token;
-	/**
-	 * TokenEntries that had errors. No error will be thrown, but clients can choose to handle tokens with errors accordingly.
-	 */
-	tokensWithErrors: Token | undefined;
-};
-
-/**
- * Payload that needs to be sent to the mint when paying a lightning invoice.
- */
-export type PaymentPayload = {
-	/**
-	 * Payment request/Lighting invoice that should get paid by the mint.
-	 */
-	pr: string;
-	/**
-	 * Proofs, matching Lightning invoices amount + fees.
-	 */
-	proofs: Array<Proof>;
-};
-
-/**
- * Payload that needs to be send to the mint to request a melt quote
- */
-export type MeltQuotePayload = {
-	/**
-	 * Unit to be melted
-	 */
-	unit: string;
-	/**
-	 * Request to be melted to
-	 */
-	request: string;
-};
-
-export enum MeltQuoteState {
-	UNPAID = 'UNPAID',
-	PENDING = 'PENDING',
-	PAID = 'PAID'
-}
-
-/**
- * Response from the mint after requesting a melt quote
- */
-export type MeltQuoteResponse = {
-	/**
-	 * Quote ID
-	 */
-	quote: string;
-	/**
-	 * Amount to be melted
-	 */
-	amount: number;
-	/**
-	 * Fee reserve to be added to the amount
-	 */
-	fee_reserve: number;
-	/**
-	 * State of the melt quote
-	 */
-	state: MeltQuoteState;
-	/**
-	 * Timestamp of when the quote expires
-	 */
-	expiry: number;
-	/**
-	 * preimage of the paid invoice. is null if it the invoice has not been paid yet. can be null, depending on which LN-backend the mint uses
-	 */
-	payment_preimage: string | null;
-	/**
-	 * Return/Change from overpaid fees. This happens due to Lighting fee estimation being inaccurate
-	 */
-	change?: Array<SerializedBlindedSignature>;
-} & ApiError;
-
-/**
- * Payload that needs to be sent to the mint when melting. Includes Return for overpaid fees
- */
-export type MeltPayload = {
-	/**
-	 * ID of the melt quote
-	 */
-	quote: string;
-	/**
-	 * Inputs (Proofs) to be melted
-	 */
-	inputs: Array<Proof>;
-	/**
-	 * Blank outputs (blinded messages) that can be filled by the mint to return overpaid fees
-	 */
-	outputs: Array<SerializedBlindedMessage>;
-};
-
-/**
- * Response after paying a Lightning invoice
- */
-export type MeltTokensResponse = {
-	/**
-	 * if false, the proofs have not been invalidated and the payment can be tried later again with the same proofs
-	 */
-	isPaid: boolean;
-	/**
-	 * preimage of the paid invoice. can be null, depending on which LN-backend the mint uses
-	 */
-	preimage: string | null;
-	/**
-	 * Return/Change from overpaid fees. This happens due to Lighting fee estimation being inaccurate
-	 */
-	change: Array<Proof>;
-};
-
-/**
- * Payload that needs to be sent to the mint when performing a split action
- */
-export type SwapPayload = {
-	/**
-	 * Inputs to the split operation
-	 */
-	inputs: Array<Proof>;
-	/**
-	 * Outputs (blinded messages) to be signed by the mint
-	 */
-	outputs: Array<SerializedBlindedMessage>;
-};
-/**
- * Response from the mint after performing a split action
- */
-export type SwapResponse = {
-	/**
-	 * represents the outputs after the split
-	 */
-	signatures: Array<SerializedBlindedSignature>;
-} & ApiError;
-
-/**
- * Cashu api error
- */
-export type ApiError = {
-	/**
-	 * Error message
-	 */
-	error?: string;
-	/**
-	 * HTTP error code
-	 */
-	code?: number;
-	/**
-	 * Detailed error message
-	 */
-	detail?: string;
-};
-
-/**
- * Payload that needs to be sent to the mint when requesting a mint
- */
-export type MintQuotePayload = {
-	/**
-	 * Unit to be minted
-	 */
-	unit: string;
-	/**
-	 * Amount to be minted
-	 */
-	amount: number;
-};
-
-export enum MintQuoteState {
-	UNPAID = 'UNPAID',
-	PAID = 'PAID',
-	ISSUED = 'ISSUED'
-}
-
-/**
- * Response from the mint after requesting a mint
- */
-export type MintQuoteResponse = {
-	/**
-	 * Payment request
-	 */
-	request: string;
-	/**
-	 * Quote ID
-	 */
-	quote: string;
-	/**
-	 * State of the mint quote
-	 */
-	state: MintQuoteState;
-	/**
-	 * Timestamp of when the quote expires
-	 */
-	expiry: number;
-} & ApiError;
-
-/**
- * Payload that needs to be sent to the mint when requesting a mint
- */
-export type MintPayload = {
-	/**
-	 * Quote ID received from the mint.
-	 */
-	quote: string;
-	/**
-	 * Outputs (blinded messages) to be signed by the mint.
-	 */
-	outputs: Array<SerializedBlindedMessage>;
-};
-/**
- * Response from the mint after requesting a mint
- */
-export type MintResponse = {
-	signatures: Array<SerializedBlindedSignature>;
-} & ApiError;
-
-/**
- * Payload that needs to be sent to the mint when checking for spendable proofs
- */
-export type CheckStatePayload = {
-	/**
-	 * The Y = hash_to_curve(secret) of the proofs to be checked.
-	 */
-	Ys: Array<string>;
-};
-
-/**
- * Enum for the state of a proof
- */
-export enum CheckStateEnum {
-	UNSPENT = 'UNSPENT',
-	PENDING = 'PENDING',
-	SPENT = 'SPENT'
-}
-
-/**
- * Entries of CheckStateResponse with state of the proof
- */
-export type CheckStateEntry = {
-	Y: string;
-	state: CheckStateEnum;
-	witness: string | null;
-};
-
-/**
- * Response when checking proofs if they are spendable. Should not rely on this for receiving, since it can be easily cheated.
- */
-export type CheckStateResponse = {
-	/**
-	 *
-	 */
-	states: Array<CheckStateEntry>;
-} & ApiError;
-/**
- * blinded message for sending to the mint
- */
-export type SerializedBlindedMessage = {
-	/**
-	 * amount
-	 */
-	amount: number;
-	/**
-	 * Blinded message
-	 */
-	B_: string;
-	/**
-	 * Keyset id
-	 */
-	id: string;
-};
-/**
- * Blinded signature as it is received from the mint
- */
-export type SerializedBlindedSignature = {
-	/**
-	 * keyset id for indicating which public key was used to sign the blinded message
-	 */
-	id: string;
-	/**
-	 * Amount denominated in Satoshi
-	 */
-	amount: number;
-	/**
-	 * Blinded signature
-	 */
-	C_: string;
-};
-
-/**
- * A Cashu token
- */
-export type Token = {
-	/**
-	 * token entries
-	 */
-	token: Array<TokenEntry>;
-	/**
-	 * a message to send along with the token
-	 */
-	memo?: string;
-	/**
-	 * the unit of the token
-	 */
-	unit?: string;
-};
-/**
- * TokenEntry that stores proofs and mints
- */
-export type TokenEntry = {
-	/**
-	 * a list of proofs
-	 */
-	proofs: Array<Proof>;
-	/**
-	 * the mints URL
-	 */
-	mint: string;
-};
-/**
- * @deprecated Token V2
- * should no longer be used
- */
-export type TokenV2 = {
-	proofs: Array<Proof>;
-	mints: Array<{ url: string; ids: Array<string> }>;
-};
-
-/**
- * Data that the library needs to hold in memory while it awaits the blinded signatures for the mint. It is later used for unblinding the signatures.
- */
-export type BlindedTransaction = {
-	/**
-	 * Blinded messages sent to the mint for signing.
-	 */
-	blindedMessages: Array<SerializedBlindedMessage>;
-	/**
-	 * secrets, kept client side for constructing proofs later.
-	 */
-	secrets: Array<Uint8Array>;
-	/**
-	 * Blinding factor used for blinding messages and unblinding signatures after they are received from the mint.
-	 */
-	rs: Array<bigint>;
-	/**
-	 * amounts denominated in Satoshi
-	 */
-	amounts: Array<number>;
-};
-
-/**
- * Data that the library needs to hold in memory while it awaits the blinded signatures for the mint. It is later used for unblinding the signatures.
- */
-export type BlindedMessageData = {
-	/**
-	 * Blinded messages sent to the mint for signing.
-	 */
-	blindedMessages: Array<SerializedBlindedMessage>;
-	/**
-	 * secrets, kept client side for constructing proofs later.
-	 */
-	secrets: Array<Uint8Array>;
-	/**
-	 * Blinding factor used for blinding messages and unblinding signatures after they are received from the mint.
-	 */
-	rs: Array<bigint>;
-};
-
-export type MintContactInfo = {
-	method: string;
-	info: string;
-};
-
-/**
- * Response from mint at /info endpoint
- */
-export type MintInfo = {
-	name: string;
-	pubkey: string;
-	version: string;
-	description?: string;
-	description_long?: string;
-	contact: Array<MintContactInfo>;
-	nuts: {
-		'4': {
-			methods: Array<SwapMethod>;
-			disabled: boolean;
-		};
-		'5': {
-			methods: Array<SwapMethod>;
-			disabled: boolean;
-		};
-		'7'?: {
-			supported: boolean;
-		};
-		'8'?: {
-			supported: boolean;
-		};
-		'9'?: {
-			supported: boolean;
-		};
-		'10'?: {
-			supported: boolean;
-		};
-		'11'?: {
-			supported: boolean;
-		};
-		'12'?: {
-			supported: boolean;
-		};
-		'13'?: {
-			supported: boolean;
-		};
-	};
-	motd?: string;
-};
-
-/**
- * Ecash to other MoE swap method, displayed in @type {MintInfo}
- */
-export type SwapMethod = {
-	method: string;
-	unit: string;
-	min_amount: number;
-	max_amount: number;
-};
-
-/**
- * Request to mint at /v1/restore endpoint
- */
-
-export type PostRestorePayload = {
-	outputs: Array<SerializedBlindedMessage>;
-};
-
-/**
- * Response from mint at /v1/restore endpoint
- */
-export type PostRestoreResponse = {
-	outputs: Array<SerializedBlindedMessage>;
-	promises: Array<SerializedBlindedSignature>;
-};
-=======
-import { AmountPreference } from './wallet/index';
-
 export * from './mint/index';
 export * from './wallet/index';
->>>>>>> 69323208
-
-export type Preferences = {
-	sendPreference: Array<AmountPreference>;
-	keepPreference?: Array<AmountPreference>;
-};
 
 export type OutputAmounts = {
 	sendAmounts: Array<number>;
 	keepAmounts?: Array<number>;
+};
+
+// deprecated
+export type AmountPreference = {
+	amount: number;
+	count: number;
 };
 
 export type InvoiceData = {
