--- conflicted
+++ resolved
@@ -104,16 +104,14 @@
 			// WebSockets
 			supported: Array<WebSocketSupport>;
 		};
-<<<<<<< HEAD
+		'20'?: {
+			// Locked Mint Quote
+			supported: boolean;
+		};
 		'22'?: {
 			// Blind Authentication
 			bat_max_mint: number;
 			protected_endpoints: Array<{ method: 'GET' | 'POST'; path: string }>;
-=======
-		'20'?: {
-			// Locked Mint Quote
-			supported: boolean;
->>>>>>> 18d8af00
 		};
 	};
 	motd?: string;
