<<<<<<< HEAD
import { type SerializedBlindedMessage } from './types/index.js';
import { type ProjPointType } from '@noble/curves/abstract/weierstrass';
=======
import { SerializedBlindedMessage } from './types/index';
import { ProjPointType } from '@noble/curves/abstract/weierstrass';
>>>>>>> 52ba66e7

class BlindedMessage {
	amount: number;
	B_: ProjPointType<bigint>;
	id: string;
	constructor(amount: number, B_: ProjPointType<bigint>, id: string) {
		this.amount = amount;
		this.B_ = B_;
		this.id = id;
	}
	getSerializedBlindedMessage(): SerializedBlindedMessage {
		return { amount: this.amount, B_: this.B_.toHex(true), id: this.id };
	}
}
export { BlindedMessage };<|MERGE_RESOLUTION|>--- conflicted
+++ resolved
@@ -1,10 +1,5 @@
-<<<<<<< HEAD
-import { type SerializedBlindedMessage } from './types/index.js';
+import { type SerializedBlindedMessage } from './types/index';
 import { type ProjPointType } from '@noble/curves/abstract/weierstrass';
-=======
-import { SerializedBlindedMessage } from './types/index';
-import { ProjPointType } from '@noble/curves/abstract/weierstrass';
->>>>>>> 52ba66e7
 
 class BlindedMessage {
 	amount: number;
