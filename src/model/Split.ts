<<<<<<< HEAD
import { type BlindedMessage } from './BlindedMessage.js';
import { type Proof } from './types/index.js';
=======
import { BlindedMessage } from './BlindedMessage';
import { Proof } from './types/index';
>>>>>>> 52ba66e7

class Split {
	proofs: Proof[];
	amount: number;
	outputs: BlindedMessage[];
	constructor(proofs: Proof[], amount: number, outputs: BlindedMessage[]) {
		this.proofs = proofs;
		this.amount = amount;
		this.outputs = outputs;
	}
	getSerializedSplit() {
		return {
			proofs: this.proofs,
			amount: this.amount,
			outputs: this.outputs.map((blindedMessage: BlindedMessage) => {
				return { amount: blindedMessage.amount, B_: blindedMessage.B_.toHex(true) };
			}),
		};
	}
}

export { Split };<|MERGE_RESOLUTION|>--- conflicted
+++ resolved
@@ -1,10 +1,5 @@
-<<<<<<< HEAD
-import { type BlindedMessage } from './BlindedMessage.js';
-import { type Proof } from './types/index.js';
-=======
-import { BlindedMessage } from './BlindedMessage';
-import { Proof } from './types/index';
->>>>>>> 52ba66e7
+import { type BlindedMessage } from './BlindedMessage';
+import { type Proof } from './types/index';
 
 class Split {
 	proofs: Proof[];
