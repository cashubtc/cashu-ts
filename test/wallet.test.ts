import { decode } from '@gandlaf21/bolt11-decode';
import nock from 'nock';
import { CashuMint } from '../src/CashuMint.js';
import { CashuWallet } from '../src/CashuWallet.js';
import { ReceiveResponse } from '../src/model/types/index.js';

const dummyKeysResp = {
	keysets: [{
		id: '009a1f293253e41e', unit: 'sat', keys: { 1: '02f970b6ee058705c0dddc4313721cffb7efd3d142d96ea8e01d31c2b2ff09f181' }
	},]
};
const mintUrl = 'http://localhost:3338';
const mint = new CashuMint(mintUrl);
const invoice =
	'lnbc20u1p3u27nppp5pm074ffk6m42lvae8c6847z7xuvhyknwgkk7pzdce47grf2ksqwsdpv2phhwetjv4jzqcneypqyc6t8dp6xu6twva2xjuzzda6qcqzpgxqyz5vqsp5sw6n7cztudpl5m5jv3z6dtqpt2zhd3q6dwgftey9qxv09w82rgjq9qyyssqhtfl8wv7scwp5flqvmgjjh20nf6utvv5daw5h43h69yqfwjch7wnra3cn94qkscgewa33wvfh7guz76rzsfg9pwlk8mqd27wavf2udsq3yeuju';

const mnemonic = 'half depart obvious quality work element tank gorilla view sugar picture humble';

beforeAll(() => {
	nock.disableNetConnect();
});

beforeEach(() => {
	nock.cleanAll();
	nock(mintUrl).get('/v1/keys').reply(200, dummyKeysResp);
	nock(mintUrl).get('/v1/keys/009a1f293253e41e').reply(200, dummyKeysResp);
});

describe('test fees', () => {
	test('test melt quote fees', async () => {
		nock(mintUrl).post('/v1/melt/quote/bolt11').reply(200, {
			quote: 'test_melt_quote_id',
			amount: 2000,
			fee_reserve: 20
		});
		const wallet = new CashuWallet(mint);

		const fee = await wallet.getMeltQuote(invoice);
		const amount = decode(invoice).sections[2].value / 1000;

		expect(fee.fee_reserve + amount).toEqual(2020);
	});
});

describe('receive', () => {
	const tokenInput =
<<<<<<< HEAD
		'cashuAeyJ0b2tlbiI6IFt7InByb29mcyI6IFt7ImlkIjogIjAwOWExZjI5MzI1M2U0MWUiLCAiYW1vdW50IjogMSwgInNlY3JldCI6ICI4ZTRlODU1NmZkODBkZGY1NDk4Y2JmOTY4ZjcxZGRkMDZiMTc2MDBkYTJmOWU1MWE4NTc1YmVjN2U3N2Q0YjgxIiwgIkMiOiAiMDJmZWM1ZGQzNzk3YmRhZTBiMzk3ZmFmZjkyOTAzYzEzZmQ2ZWVhZGQzN2NlNjJjZGJmODAwNGI1MTNjZDAzZmRmIn1dLCAibWludCI6ICJodHRwOi8vbG9jYWxob3N0OjMzMzgifV19';
	test('test receive', async () => {
=======
		'eyJwcm9vZnMiOlt7ImlkIjoiL3VZQi82d1duWWtVIiwiYW1vdW50IjoxLCJzZWNyZXQiOiIwMWY5MTA2ZDE1YzAxYjk0MGM5OGVhN2U5NjhhMDZlM2FmNjk2MThlZGI4YmU4ZTUxYjUxMmQwOGU5MDc5MjE2IiwiQyI6IjAyZjg1ZGQ4NGIwZjg0MTg0MzY2Y2I2OTE0NjEwNmFmN2MwZjI2ZjJlZTBhZDI4N2EzZTVmYTg1MjUyOGJiMjlkZiJ9XSwibWludHMiOlt7InVybCI6Imh0dHBzOi8vbGVnZW5kLmxuYml0cy5jb20vY2FzaHUvYXBpL3YxLzRncjlYY216M1hFa1VOd2lCaVFHb0MiLCJpZHMiOlsiL3VZQi82d1duWWtVIl19XX0=';
	test('test receive encoded token', async () => {
>>>>>>> 60083093
		nock(mintUrl)
			.post('/v1/split')
			.reply(200, {
				signatures: [
					{
						id: '009a1f293253e41e',
						amount: 1,
						C_: '021179b095a67380ab3285424b563b7aab9818bd38068e1930641b3dceb364d422'
					}
				]
			});
		const wallet = new CashuWallet(mint);

		const response: ReceiveResponse = await wallet.receive(tokenInput);

		expect(response.token.token).toHaveLength(1);
		expect(response.token.token[0].proofs).toHaveLength(1);
		expect(response.token.token[0]).toMatchObject({
			proofs: [{ amount: 1, id: '009a1f293253e41e' }],
			mint: mintUrl
		});
<<<<<<< HEAD
		expect(/[0-9a-f]{64}/.test(response.token.token[0].proofs[0].C)).toBe(true);
		expect(/[0-9a-f]{64}/.test(response.token.token[0].proofs[0].secret)).toBe(true);
		expect(response.tokensWithErrors).toBe(undefined);
=======
		expect(/[0-9a-f]{64}/.test(t.token[0].proofs[0].C)).toBe(true);
		expect(/[0-9a-f]{64}/.test(t.token[0].proofs[0].secret)).toBe(true);
		expect(tokensWithErrors).toBe(undefined);
	});

	test('test receive raw token', async () => {
		const decodedInput = cleanToken(getDecodedToken(tokenInput));

		nock(mintUrl)
			.post('/split')
			.reply(200, {
				promises: [
					{
						id: 'z32vUtKgNCm1',
						amount: 1,
						C_: '021179b095a67380ab3285424b563b7aab9818bd38068e1930641b3dceb364d422'
					}
				]
			});
		const wallet = new CashuWallet(mint);

		const { token: t, tokensWithErrors } = await wallet.receive(decodedInput);

		expect(t.token).toHaveLength(1);
		expect(t.token[0].proofs).toHaveLength(1);
		expect(t.token[0]).toMatchObject({
			proofs: [{ amount: 1, id: 'z32vUtKgNCm1' }],
			mint: 'https://legend.lnbits.com/cashu/api/v1/4gr9Xcmz3XEkUNwiBiQGoC'
		});
		expect(/[0-9a-f]{64}/.test(t.token[0].proofs[0].C)).toBe(true);
		expect(/[0-9a-f]{64}/.test(t.token[0].proofs[0].secret)).toBe(true);
		expect(tokensWithErrors).toBe(undefined);
>>>>>>> 60083093
	});
	test('test receive custom split', async () => {
		nock(mintUrl)
			.post('/v1/split')
			.reply(200, {
				signatures: [
					{
						id: '009a1f293253e41e',
						amount: 1,
						C_: '021179b095a67380ab3285424b563b7aab9818bd38068e1930641b3dceb364d422'
					},
					{
						id: '009a1f293253e41e',
						amount: 1,
						C_: '021179b095a67380ab3285424b563b7aab9818bd38068e1930641b3dceb364d422'
					},
					{
						id: '009a1f293253e41e',
						amount: 1,
						C_: '021179b095a67380ab3285424b563b7aab9818bd38068e1930641b3dceb364d422'
					}
				]
			});
		const wallet = new CashuWallet(mint);
		const token3sat = 'cashuAeyJ0b2tlbiI6IFt7InByb29mcyI6IFt7ImlkIjogIjAwOWExZjI5MzI1M2U0MWUiLCAiYW1vdW50IjogMSwgInNlY3JldCI6ICJlN2MxYjc2ZDFiMzFlMmJjYTJiMjI5ZDE2MGJkZjYwNDZmMzNiYzQ1NzAyMjIzMDRiNjUxMTBkOTI2ZjdhZjg5IiwgIkMiOiAiMDM4OWNkOWY0Zjk4OGUzODBhNzk4OWQ0ZDQ4OGE3YzkxYzUyNzdmYjkzMDQ3ZTdhMmNjMWVkOGUzMzk2Yjg1NGZmIn0sIHsiaWQiOiAiMDA5YTFmMjkzMjUzZTQxZSIsICJhbW91bnQiOiAyLCAic2VjcmV0IjogImRlNTVjMTVmYWVmZGVkN2Y5Yzk5OWMzZDRjNjJmODFiMGM2ZmUyMWE3NTJmZGVmZjZiMDg0Y2YyZGYyZjVjZjMiLCAiQyI6ICIwMmRlNDBjNTlkOTAzODNiODg1M2NjZjNhNGIyMDg2NGFjODNiYTc1OGZjZTNkOTU5ZGJiODkzNjEwMDJlOGNlNDcifV0sICJtaW50IjogImh0dHA6Ly9sb2NhbGhvc3Q6MzMzOCJ9XX0='
		const response: ReceiveResponse = await wallet.receive(token3sat, [{ amount: 1, count: 3 }]);

		expect(response.token.token).toHaveLength(1);
		expect(response.token.token[0].proofs).toHaveLength(3);
		expect(response.token.token[0]).toMatchObject({
			proofs: [{ amount: 1, id: '009a1f293253e41e' }, { amount: 1, id: '009a1f293253e41e' }, { amount: 1, id: '009a1f293253e41e' }],
		});
<<<<<<< HEAD
		expect(/[0-9a-f]{64}/.test(response.token.token[0].proofs[0].C)).toBe(true);
		expect(/[0-9a-f]{64}/.test(response.token.token[0].proofs[0].secret)).toBe(true);
		expect(response.tokensWithErrors).toBe(undefined);
=======
		expect(/[0-9a-f]{64}/.test(t.token[0].proofs[0].C)).toBe(true);
		expect(/[0-9a-f]{64}/.test(t.token[0].proofs[0].secret)).toBe(true);
		expect(tokensWithErrors).toBe(undefined);
>>>>>>> 60083093
	});
	test('test receive tokens already spent', async () => {
		const msg = 'tokens already spent. Secret: asdasdasd';
		nock(mintUrl).post('/v1/split').reply(200, { detail: msg });
		const wallet = new CashuWallet(mint);

		const { tokensWithErrors } = await wallet.receive(tokenInput);
		const t = tokensWithErrors!;

		expect(tokensWithErrors).toBeDefined();
		expect(t.token).toHaveLength(1);
		expect(t.token[0].proofs).toHaveLength(1);
		expect(t.token[0]).toMatchObject({
			proofs: [{ amount: 1, id: '009a1f293253e41e' }],
			mint: 'http://localhost:3338'
		});
		expect(/[0-9a-f]{64}/.test(t.token[0].proofs[0].C)).toBe(true);
		expect(/[0-9a-f]{64}/.test(t.token[0].proofs[0].secret)).toBe(true);
	});
	test('test receive could not verify proofs', async () => {
		nock(mintUrl).post('/v1/split').reply(200, { code: 0, error: 'could not verify proofs.' });
		const wallet = new CashuWallet(mint);

		const { tokensWithErrors } = await wallet.receive(tokenInput);
		const t = tokensWithErrors!;

		expect(tokensWithErrors).toBeDefined();
		expect(t.token).toHaveLength(1);
		expect(t.token[0].proofs).toHaveLength(1);
		expect(t.token[0]).toMatchObject({
			proofs: [{ amount: 1, id: '009a1f293253e41e' }],
			mint: 'http://localhost:3338'
		});
		expect(/[0-9a-f]{64}/.test(t.token[0].proofs[0].C)).toBe(true);
		expect(/[0-9a-f]{64}/.test(t.token[0].proofs[0].secret)).toBe(true);
<<<<<<< HEAD
=======
	});
	test('test receive keys changed', async () => {
		nock(mintUrl)
			.post('/split')
			.reply(200, {
				promises: [
					{
						id: 'test',
						amount: 1,
						C_: '021179b095a67380ab3285424b563b7aab9818bd38068e1930641b3dceb364d422'
					}
				]
			});
		nock(mintUrl).get('/keys/test').reply(200, {
			1: '0377a6fe114e291a8d8e991627c38001c8305b23b9e98b1c7b1893f5cd0dda6cad'
		});
		nock(mintUrl).get('/keys').reply(200, {
			1: '0377a6fe114e291a8d8e991627c38001c8305b23b9e98b1c7b1893f5cd0dda6cad'
		});
		const wallet = new CashuWallet(mint);

		const {
			token: { token },
			tokensWithErrors,
			newKeys
		} = await wallet.receive(tokenInput);

		expect(token[0].proofs).toHaveLength(1);
		expect(token[0].proofs[0]).toMatchObject({ amount: 1, id: 'test' });
		expect(/[0-9a-f]{64}/.test(token[0].proofs[0].C)).toBe(true);
		expect(/[0-9a-f]{64}/.test(token[0].proofs[0].secret)).toBe(true);
		expect(tokensWithErrors).toBe(undefined);
		expect(newKeys).toStrictEqual({
			1: '0377a6fe114e291a8d8e991627c38001c8305b23b9e98b1c7b1893f5cd0dda6cad'
		});
>>>>>>> 60083093
	});
});

describe('checkProofsSpent', () => {
	const proofs = [
		{
			id: '009a1f293253e41e',
			amount: 1,
<<<<<<< HEAD
			secret: 'e7c1b76d1b31e2bca2b229d160bdf6046f33bc4570222304b65110d926f7af89',
=======
			secret: '1f98e6837a434644c9411825d7c6d6e13974b931f8f0652217cea29010674a13',
>>>>>>> 60083093
			C: '034268c0bd30b945adf578aca2dc0d1e26ef089869aaf9a08ba3a6da40fda1d8be'
		}
	];
	test('test checkProofsSpent - get proofs that are NOT spendable', async () => {
		nock(mintUrl)
			.post('/v1/check')
			.reply(200, { spendable: [true] });
		const wallet = new CashuWallet(mint);

		const result = await wallet.checkProofsSpent(proofs);

		expect(result).toStrictEqual([]);
	});
});

describe('payLnInvoice', () => {
	const proofs = [
		{
			id: '009a1f293253e41e',
			amount: 1,
<<<<<<< HEAD
			secret: 'e7c1b76d1b31e2bca2b229d160bdf6046f33bc4570222304b65110d926f7af89',
=======
			secret: '1f98e6837a434644c9411825d7c6d6e13974b931f8f0652217cea29010674a13',
>>>>>>> 60083093
			C: '034268c0bd30b945adf578aca2dc0d1e26ef089869aaf9a08ba3a6da40fda1d8be'
		}
	];
	test('test payLnInvoice base case', async () => {
		nock(mintUrl).post('/v1/melt/quote/bolt11').reply(200, { quote: "quote_id", amount: 123, fee_reserve: 0 });
		nock(mintUrl).post('/v1/melt/bolt11').reply(200, { paid: true, proof: '' });
		const wallet = new CashuWallet(mint);

		const result = await wallet.payLnInvoice(invoice, proofs);

		expect(result).toEqual({ isPaid: true, preimage: '', change: [] });
	});
	test('test payLnInvoice change', async () => {
		nock.cleanAll();
		nock(mintUrl).get('/v1/keys').reply(200, {
			keysets: [{
				id: '009a1f293253e41e', unit: 'sat', keys: {
					1: '02f970b6ee058705c0dddc4313721cffb7efd3d142d96ea8e01d31c2b2ff09f181',
					2: '03361cd8bd1329fea797a6add1cf1990ffcf2270ceb9fc81eeee0e8e9c1bd0cdf5'
				}
			},]
		});
		nock(mintUrl).post('/v1/melt/quote/bolt11').reply(200, { quote: "quote_id", amount: 123, fee_reserve: 2 });
		nock(mintUrl)
			.post('/v1/melt/bolt11')
			.reply(200, {
				paid: true,
				proof: 'asd',
				change: [
					{
						id: '009a1f293253e41e',
						amount: 2,
						C_: '0361a2725cfd88f60ded718378e8049a4a6cee32e214a9870b44c3ffea2dc9e625'
					}
				]
			});
		const wallet = new CashuWallet(mint);

		const result = await wallet.payLnInvoice(invoice, [{ ...proofs[0], amount: 3 }]);

		expect(result.isPaid).toBe(true);
		expect(result.preimage).toBe('asd');
		expect(result.change).toHaveLength(1);
	});
	test('test payLnInvoice bad resonse', async () => {
		nock(mintUrl).post('/v1/melt/quote/bolt11').reply(200, {});
		const wallet = new CashuWallet(mint);

		const result = await wallet.payLnInvoice(invoice, proofs).catch((e) => e);

		expect(result).toEqual(new Error('bad response'));
	});
});

describe('requestTokens', () => {
	test('test requestTokens', async () => {
		nock(mintUrl)
			.post('/v1/mint/bolt11')
			.reply(200, {
				signatures: [
					{
						id: '009a1f293253e41e',
						amount: 1,
						C_: '0361a2725cfd88f60ded718378e8049a4a6cee32e214a9870b44c3ffea2dc9e625'
					}
				]
			});
		const wallet = new CashuWallet(mint);

		const { proofs } = await wallet.mintTokens(1, '');

		expect(proofs).toHaveLength(1);
		expect(proofs[0]).toMatchObject({ amount: 1, id: '009a1f293253e41e' });
		expect(/[0-9a-f]{64}/.test(proofs[0].C)).toBe(true);
		expect(/[0-9a-f]{64}/.test(proofs[0].secret)).toBe(true);
	});
	test('test requestTokens bad resonse', async () => {
		nock(mintUrl).post('/v1/mint/bolt11').reply(200, {});
		const wallet = new CashuWallet(mint);

		const result = await wallet.mintTokens(1, '').catch((e) => e);

		expect(result).toEqual(new Error('bad response'));
	});
});

describe('send', () => {
	const proofs = [
		{
			id: '009a1f293253e41e',
			amount: 1,
<<<<<<< HEAD
			secret: 'e7c1b76d1b31e2bca2b229d160bdf6046f33bc4570222304b65110d926f7af89',
=======
			secret: '1f98e6837a434644c9411825d7c6d6e13974b931f8f0652217cea29010674a13',
>>>>>>> 60083093
			C: '034268c0bd30b945adf578aca2dc0d1e26ef089869aaf9a08ba3a6da40fda1d8be'
		}
	];
	test('test send base case', async () => {
		nock(mintUrl)
			.post('/split')
			.reply(200, {
				signatures: [
					{
						id: '009a1f293253e41e',
						amount: 1,
						C_: '021179b095a67380ab3285424b563b7aab9818bd38068e1930641b3dceb364d422'
					}
				]
			});
		const wallet = new CashuWallet(mint);

		const result = await wallet.send(1, proofs);

		expect(result.returnChange).toHaveLength(0);
		expect(result.send).toHaveLength(1);
		expect(result.send[0]).toMatchObject({ amount: 1, id: '009a1f293253e41e' });
		expect(/[0-9a-f]{64}/.test(result.send[0].C)).toBe(true);
		expect(/[0-9a-f]{64}/.test(result.send[0].secret)).toBe(true);
	});
	test('test send over paying. Should return change', async () => {
		nock(mintUrl)
			.post('/v1/split')
			.reply(200, {
				signatures: [
					{
						id: '009a1f293253e41e',
						amount: 1,
						C_: '021179b095a67380ab3285424b563b7aab9818bd38068e1930641b3dceb364d422'
					},
					{
						id: '009a1f293253e41e',
						amount: 1,
						C_: '021179b095a67380ab3285424b563b7aab9818bd38068e1930641b3dceb364d422'
					}
				]
			});
		const wallet = new CashuWallet(mint);

		const result = await wallet.send(1, [
			{
				id: '009a1f293253e41e',
				amount: 2,
<<<<<<< HEAD
				secret: 'e7c1b76d1b31e2bca2b229d160bdf6046f33bc4570222304b65110d926f7af89',
=======
				secret: '1f98e6837a434644c9411825d7c6d6e13974b931f8f0652217cea29010674a13',
>>>>>>> 60083093
				C: '034268c0bd30b945adf578aca2dc0d1e26ef089869aaf9a08ba3a6da40fda1d8be'
			}
		]);

		expect(result.send).toHaveLength(1);
		expect(result.send[0]).toMatchObject({ amount: 1, id: '009a1f293253e41e' });
		expect(/[0-9a-f]{64}/.test(result.send[0].C)).toBe(true);
		expect(/[0-9a-f]{64}/.test(result.send[0].secret)).toBe(true);
		expect(result.returnChange).toHaveLength(1);
		expect(result.returnChange[0]).toMatchObject({ amount: 1, id: '009a1f293253e41e' });
		expect(/[0-9a-f]{64}/.test(result.returnChange[0].C)).toBe(true);
		expect(/[0-9a-f]{64}/.test(result.returnChange[0].secret)).toBe(true);
	});

	test('test send over paying2', async () => {
		nock(mintUrl)
			.post('/v1/split')
			.reply(200, {
				signatures: [
					{
						id: '009a1f293253e41e',
						amount: 1,
						C_: '021179b095a67380ab3285424b563b7aab9818bd38068e1930641b3dceb364d422'
					},
					{
						id: '009a1f293253e41e',
						amount: 1,
						C_: '021179b095a67380ab3285424b563b7aab9818bd38068e1930641b3dceb364d422'
					}
				]
			});
		const wallet = new CashuWallet(mint);

		const overpayProofs = [
			{
				id: '009a1f293253e41e',
				amount: 2,
<<<<<<< HEAD
				secret: 'e7c1b76d1b31e2bca2b229d160bdf6046f33bc4570222304b65110d926f7af89',
=======
				secret: '1f98e6837a434644c9411825d7c6d6e13974b931f8f0652217cea29010674a13',
>>>>>>> 60083093
				C: '034268c0bd30b945adf578aca2dc0d1e26ef089869aaf9a08ba3a6da40fda1d8be'
			}
		];
		const result = await wallet.send(1, overpayProofs);

		expect(result.send).toHaveLength(1);
		expect(result.send[0]).toMatchObject({ amount: 1, id: '009a1f293253e41e' });
		expect(/[0-9a-f]{64}/.test(result.send[0].C)).toBe(true);
		expect(/[0-9a-f]{64}/.test(result.send[0].secret)).toBe(true);
		expect(result.returnChange).toHaveLength(1);
		expect(result.returnChange[0]).toMatchObject({ amount: 1, id: '009a1f293253e41e' });
		expect(/[0-9a-f]{64}/.test(result.returnChange[0].C)).toBe(true);
		expect(/[0-9a-f]{64}/.test(result.returnChange[0].secret)).toBe(true);
	});
	test('test send preference', async () => {
		nock(mintUrl)
			.post('/v1/split')
			.reply(200, {
				signatures: [
					{
						id: '009a1f293253e41e',
						amount: 1,
						C_: '021179b095a67380ab3285424b563b7aab9818bd38068e1930641b3dceb364d422'
					},
					{
						id: '009a1f293253e41e',
						amount: 1,
						C_: '021179b095a67380ab3285424b563b7aab9818bd38068e1930641b3dceb364d422'
					},
					{
						id: '009a1f293253e41e',
						amount: 1,
						C_: '021179b095a67380ab3285424b563b7aab9818bd38068e1930641b3dceb364d422'
					},
					{
						id: '009a1f293253e41e',
						amount: 1,
						C_: '021179b095a67380ab3285424b563b7aab9818bd38068e1930641b3dceb364d422'
					}
				]
			});
		const wallet = new CashuWallet(mint);

		const overpayProofs = [
			{
				id: '009a1f293253e41e',
				amount: 2,
<<<<<<< HEAD
				secret: 'e7c1b76d1b31e2bca2b229d160bdf6046f33bc4570222304b65110d926f7af89',
=======
				secret: '1f98e6837a434644c9411825d7c6d6e13974b931f8f0652217cea29010674a13',
>>>>>>> 60083093
				C: '034268c0bd30b945adf578aca2dc0d1e26ef089869aaf9a08ba3a6da40fda1d8be'
			},
			{
				id: '009a1f293253e41e',
				amount: 2,
<<<<<<< HEAD
				secret: 'e7c1b76d1b31e2bca2b229d160bdf6046f33bc4570222304b65110d926f7af89',
=======
				secret: '1f98e6837a434644c9411825d7c6d6e13974b931f8f0652217cea29010674a13',
>>>>>>> 60083093
				C: '034268c0bd30b945adf578aca2dc0d1e26ef089869aaf9a08ba3a6da40fda1d8be'
			}
		];
		const result = await wallet.send(4, overpayProofs, [{ amount: 1, count: 4 }]);

		expect(result.send).toHaveLength(4);
		expect(result.send[0]).toMatchObject({ amount: 1, id: '009a1f293253e41e' });
		expect(result.send[1]).toMatchObject({ amount: 1, id: '009a1f293253e41e' });
		expect(result.send[2]).toMatchObject({ amount: 1, id: '009a1f293253e41e' });
		expect(result.send[3]).toMatchObject({ amount: 1, id: '009a1f293253e41e' });
		expect(/[0-9a-f]{64}/.test(result.send[0].C)).toBe(true);
		expect(/[0-9a-f]{64}/.test(result.send[0].secret)).toBe(true);
		expect(result.returnChange).toHaveLength(0);
	});

	test('test send preference overpay', async () => {
		nock(mintUrl)
			.post('/v1/split')
			.reply(200, {
				signatures: [
					{
						id: '009a1f293253e41e',
						amount: 1,
						C_: '021179b095a67380ab3285424b563b7aab9818bd38068e1930641b3dceb364d422'
					},
					{
						id: '009a1f293253e41e',
						amount: 1,
						C_: '021179b095a67380ab3285424b563b7aab9818bd38068e1930641b3dceb364d422'
					},
					{
						id: '009a1f293253e41e',
						amount: 1,
						C_: '021179b095a67380ab3285424b563b7aab9818bd38068e1930641b3dceb364d422'
					},
					{
						id: '009a1f293253e41e',
						amount: 1,
						C_: '021179b095a67380ab3285424b563b7aab9818bd38068e1930641b3dceb364d422'
					}
				]
			});
		const wallet = new CashuWallet(mint);

		const overpayProofs = [
			{
				id: '009a1f293253e41e',
				amount: 2,
<<<<<<< HEAD
				secret: 'e7c1b76d1b31e2bca2b229d160bdf6046f33bc4570222304b65110d926f7af89',
=======
				secret: '1f98e6837a434644c9411825d7c6d6e13974b931f8f0652217cea29010674a13',
>>>>>>> 60083093
				C: '034268c0bd30b945adf578aca2dc0d1e26ef089869aaf9a08ba3a6da40fda1d8be'
			},
			{
				id: '009a1f293253e41e',
				amount: 2,
<<<<<<< HEAD
				secret: 'e7c1b76d1b31e2bca2b229d160bdf6046f33bc4570222304b65110d926f7af89',
=======
				secret: '1f98e6837a434644c9411825d7c6d6e13974b931f8f0652217cea29010674a13',
>>>>>>> 60083093
				C: '034268c0bd30b945adf578aca2dc0d1e26ef089869aaf9a08ba3a6da40fda1d8be'
			}
		];
		const result = await wallet.send(4, overpayProofs, [{ amount: 1, count: 3 }]);

		expect(result.send).toHaveLength(3);
		expect(result.send[0]).toMatchObject({ amount: 1, id: '009a1f293253e41e' });
		expect(result.send[1]).toMatchObject({ amount: 1, id: '009a1f293253e41e' });
		expect(result.send[2]).toMatchObject({ amount: 1, id: '009a1f293253e41e' });
		expect(/[0-9a-f]{64}/.test(result.send[0].C)).toBe(true);
		expect(/[0-9a-f]{64}/.test(result.send[0].secret)).toBe(true);
		expect(result.returnChange).toHaveLength(1);
		expect(result.returnChange[0]).toMatchObject({ amount: 1, id: '009a1f293253e41e' });
	});

	test('test send not enough funds', async () => {
		nock(mintUrl)
			.post('/v1/split')
			.reply(200, {
				signatures: [
					{
						id: '009a1f293253e41e',
						amount: 1,
						C_: '021179b095a67380ab3285424b563b7aab9818bd38068e1930641b3dceb364d422'
					}
				]
			});
		const wallet = new CashuWallet(mint);

		const result = await wallet.send(2, proofs).catch((e) => e);

		expect(result).toEqual(new Error('Not enough funds available'));
	});
	test('test send bad response', async () => {
		nock(mintUrl).post('/v1/split').reply(200, {});
		const wallet = new CashuWallet(mint);

		const result = await wallet
			.send(1, [
				{
					id: '009a1f293253e41e',
					amount: 2,
<<<<<<< HEAD
					secret: 'e7c1b76d1b31e2bca2b229d160bdf6046f33bc4570222304b65110d926f7af89',
=======
					secret: '1f98e6837a434644c9411825d7c6d6e13974b931f8f0652217cea29010674a13',
>>>>>>> 60083093
					C: '034268c0bd30b945adf578aca2dc0d1e26ef089869aaf9a08ba3a6da40fda1d8be'
				}
			])
			.catch((e) => e);

		expect(result).toEqual(new Error('bad response'));
	});
});

describe('deterministic', () => {
	test('no seed', async () => {
		const wallet = new CashuWallet(mint);
		const result = await wallet
			.send(
				1,
				[
					{
						id: 'z32vUtKgNCm1',
						amount: 2,
						secret: '1f98e6837a434644c9411825d7c6d6e13974b931f8f0652217cea29010674a13',
						C: '034268c0bd30b945adf578aca2dc0d1e26ef089869aaf9a08ba3a6da40fda1d8be'
					}
				],
				undefined,
				1
			)
			.catch((e) => e);
		expect(result).toEqual(
			new Error(
				'Cannot create deterministic messages without seed. Instantiate CashuWallet with a mnemonic, or omit counter param.'
			)
		);
	});
});<|MERGE_RESOLUTION|>--- conflicted
+++ resolved
@@ -3,6 +3,7 @@
 import { CashuMint } from '../src/CashuMint.js';
 import { CashuWallet } from '../src/CashuWallet.js';
 import { ReceiveResponse } from '../src/model/types/index.js';
+import { cleanToken, getDecodedToken } from '../src/utils.js';
 
 const dummyKeysResp = {
 	keysets: [{
@@ -44,13 +45,8 @@
 
 describe('receive', () => {
 	const tokenInput =
-<<<<<<< HEAD
-		'cashuAeyJ0b2tlbiI6IFt7InByb29mcyI6IFt7ImlkIjogIjAwOWExZjI5MzI1M2U0MWUiLCAiYW1vdW50IjogMSwgInNlY3JldCI6ICI4ZTRlODU1NmZkODBkZGY1NDk4Y2JmOTY4ZjcxZGRkMDZiMTc2MDBkYTJmOWU1MWE4NTc1YmVjN2U3N2Q0YjgxIiwgIkMiOiAiMDJmZWM1ZGQzNzk3YmRhZTBiMzk3ZmFmZjkyOTAzYzEzZmQ2ZWVhZGQzN2NlNjJjZGJmODAwNGI1MTNjZDAzZmRmIn1dLCAibWludCI6ICJodHRwOi8vbG9jYWxob3N0OjMzMzgifV19';
-	test('test receive', async () => {
-=======
-		'eyJwcm9vZnMiOlt7ImlkIjoiL3VZQi82d1duWWtVIiwiYW1vdW50IjoxLCJzZWNyZXQiOiIwMWY5MTA2ZDE1YzAxYjk0MGM5OGVhN2U5NjhhMDZlM2FmNjk2MThlZGI4YmU4ZTUxYjUxMmQwOGU5MDc5MjE2IiwiQyI6IjAyZjg1ZGQ4NGIwZjg0MTg0MzY2Y2I2OTE0NjEwNmFmN2MwZjI2ZjJlZTBhZDI4N2EzZTVmYTg1MjUyOGJiMjlkZiJ9XSwibWludHMiOlt7InVybCI6Imh0dHBzOi8vbGVnZW5kLmxuYml0cy5jb20vY2FzaHUvYXBpL3YxLzRncjlYY216M1hFa1VOd2lCaVFHb0MiLCJpZHMiOlsiL3VZQi82d1duWWtVIl19XX0=';
+		'cashuAeyJ0b2tlbiI6W3sicHJvb2ZzIjpbeyJpZCI6IjAwOWExZjI5MzI1M2U0MWUiLCJhbW91bnQiOjEsInNlY3JldCI6IjAxZjkxMDZkMTVjMDFiOTQwYzk4ZWE3ZTk2OGEwNmUzYWY2OTYxOGVkYjhiZThlNTFiNTEyZDA4ZTkwNzkyMTYiLCJDIjoiMDJmODVkZDg0YjBmODQxODQzNjZjYjY5MTQ2MTA2YWY3YzBmMjZmMmVlMGFkMjg3YTNlNWZhODUyNTI4YmIyOWRmIn1dLCJtaW50IjoiaHR0cDovL2xvY2FsaG9zdDozMzM4In1dfQ=';
 	test('test receive encoded token', async () => {
->>>>>>> 60083093
 		nock(mintUrl)
 			.post('/v1/split')
 			.reply(200, {
@@ -72,23 +68,18 @@
 			proofs: [{ amount: 1, id: '009a1f293253e41e' }],
 			mint: mintUrl
 		});
-<<<<<<< HEAD
 		expect(/[0-9a-f]{64}/.test(response.token.token[0].proofs[0].C)).toBe(true);
 		expect(/[0-9a-f]{64}/.test(response.token.token[0].proofs[0].secret)).toBe(true);
 		expect(response.tokensWithErrors).toBe(undefined);
-=======
-		expect(/[0-9a-f]{64}/.test(t.token[0].proofs[0].C)).toBe(true);
-		expect(/[0-9a-f]{64}/.test(t.token[0].proofs[0].secret)).toBe(true);
-		expect(tokensWithErrors).toBe(undefined);
 	});
 
 	test('test receive raw token', async () => {
 		const decodedInput = cleanToken(getDecodedToken(tokenInput));
 
 		nock(mintUrl)
-			.post('/split')
-			.reply(200, {
-				promises: [
+			.post('/v1/split')
+			.reply(200, {
+				signatures: [
 					{
 						id: 'z32vUtKgNCm1',
 						amount: 1,
@@ -104,12 +95,11 @@
 		expect(t.token[0].proofs).toHaveLength(1);
 		expect(t.token[0]).toMatchObject({
 			proofs: [{ amount: 1, id: 'z32vUtKgNCm1' }],
-			mint: 'https://legend.lnbits.com/cashu/api/v1/4gr9Xcmz3XEkUNwiBiQGoC'
+			mint: 'http://localhost:3338'
 		});
 		expect(/[0-9a-f]{64}/.test(t.token[0].proofs[0].C)).toBe(true);
 		expect(/[0-9a-f]{64}/.test(t.token[0].proofs[0].secret)).toBe(true);
 		expect(tokensWithErrors).toBe(undefined);
->>>>>>> 60083093
 	});
 	test('test receive custom split', async () => {
 		nock(mintUrl)
@@ -142,15 +132,9 @@
 		expect(response.token.token[0]).toMatchObject({
 			proofs: [{ amount: 1, id: '009a1f293253e41e' }, { amount: 1, id: '009a1f293253e41e' }, { amount: 1, id: '009a1f293253e41e' }],
 		});
-<<<<<<< HEAD
 		expect(/[0-9a-f]{64}/.test(response.token.token[0].proofs[0].C)).toBe(true);
 		expect(/[0-9a-f]{64}/.test(response.token.token[0].proofs[0].secret)).toBe(true);
 		expect(response.tokensWithErrors).toBe(undefined);
-=======
-		expect(/[0-9a-f]{64}/.test(t.token[0].proofs[0].C)).toBe(true);
-		expect(/[0-9a-f]{64}/.test(t.token[0].proofs[0].secret)).toBe(true);
-		expect(tokensWithErrors).toBe(undefined);
->>>>>>> 60083093
 	});
 	test('test receive tokens already spent', async () => {
 		const msg = 'tokens already spent. Secret: asdasdasd';
@@ -186,44 +170,6 @@
 		});
 		expect(/[0-9a-f]{64}/.test(t.token[0].proofs[0].C)).toBe(true);
 		expect(/[0-9a-f]{64}/.test(t.token[0].proofs[0].secret)).toBe(true);
-<<<<<<< HEAD
-=======
-	});
-	test('test receive keys changed', async () => {
-		nock(mintUrl)
-			.post('/split')
-			.reply(200, {
-				promises: [
-					{
-						id: 'test',
-						amount: 1,
-						C_: '021179b095a67380ab3285424b563b7aab9818bd38068e1930641b3dceb364d422'
-					}
-				]
-			});
-		nock(mintUrl).get('/keys/test').reply(200, {
-			1: '0377a6fe114e291a8d8e991627c38001c8305b23b9e98b1c7b1893f5cd0dda6cad'
-		});
-		nock(mintUrl).get('/keys').reply(200, {
-			1: '0377a6fe114e291a8d8e991627c38001c8305b23b9e98b1c7b1893f5cd0dda6cad'
-		});
-		const wallet = new CashuWallet(mint);
-
-		const {
-			token: { token },
-			tokensWithErrors,
-			newKeys
-		} = await wallet.receive(tokenInput);
-
-		expect(token[0].proofs).toHaveLength(1);
-		expect(token[0].proofs[0]).toMatchObject({ amount: 1, id: 'test' });
-		expect(/[0-9a-f]{64}/.test(token[0].proofs[0].C)).toBe(true);
-		expect(/[0-9a-f]{64}/.test(token[0].proofs[0].secret)).toBe(true);
-		expect(tokensWithErrors).toBe(undefined);
-		expect(newKeys).toStrictEqual({
-			1: '0377a6fe114e291a8d8e991627c38001c8305b23b9e98b1c7b1893f5cd0dda6cad'
-		});
->>>>>>> 60083093
 	});
 });
 
@@ -232,11 +178,7 @@
 		{
 			id: '009a1f293253e41e',
 			amount: 1,
-<<<<<<< HEAD
-			secret: 'e7c1b76d1b31e2bca2b229d160bdf6046f33bc4570222304b65110d926f7af89',
-=======
 			secret: '1f98e6837a434644c9411825d7c6d6e13974b931f8f0652217cea29010674a13',
->>>>>>> 60083093
 			C: '034268c0bd30b945adf578aca2dc0d1e26ef089869aaf9a08ba3a6da40fda1d8be'
 		}
 	];
@@ -257,11 +199,7 @@
 		{
 			id: '009a1f293253e41e',
 			amount: 1,
-<<<<<<< HEAD
-			secret: 'e7c1b76d1b31e2bca2b229d160bdf6046f33bc4570222304b65110d926f7af89',
-=======
 			secret: '1f98e6837a434644c9411825d7c6d6e13974b931f8f0652217cea29010674a13',
->>>>>>> 60083093
 			C: '034268c0bd30b945adf578aca2dc0d1e26ef089869aaf9a08ba3a6da40fda1d8be'
 		}
 	];
@@ -353,11 +291,7 @@
 		{
 			id: '009a1f293253e41e',
 			amount: 1,
-<<<<<<< HEAD
-			secret: 'e7c1b76d1b31e2bca2b229d160bdf6046f33bc4570222304b65110d926f7af89',
-=======
 			secret: '1f98e6837a434644c9411825d7c6d6e13974b931f8f0652217cea29010674a13',
->>>>>>> 60083093
 			C: '034268c0bd30b945adf578aca2dc0d1e26ef089869aaf9a08ba3a6da40fda1d8be'
 		}
 	];
@@ -406,11 +340,7 @@
 			{
 				id: '009a1f293253e41e',
 				amount: 2,
-<<<<<<< HEAD
-				secret: 'e7c1b76d1b31e2bca2b229d160bdf6046f33bc4570222304b65110d926f7af89',
-=======
 				secret: '1f98e6837a434644c9411825d7c6d6e13974b931f8f0652217cea29010674a13',
->>>>>>> 60083093
 				C: '034268c0bd30b945adf578aca2dc0d1e26ef089869aaf9a08ba3a6da40fda1d8be'
 			}
 		]);
@@ -448,11 +378,7 @@
 			{
 				id: '009a1f293253e41e',
 				amount: 2,
-<<<<<<< HEAD
-				secret: 'e7c1b76d1b31e2bca2b229d160bdf6046f33bc4570222304b65110d926f7af89',
-=======
 				secret: '1f98e6837a434644c9411825d7c6d6e13974b931f8f0652217cea29010674a13',
->>>>>>> 60083093
 				C: '034268c0bd30b945adf578aca2dc0d1e26ef089869aaf9a08ba3a6da40fda1d8be'
 			}
 		];
@@ -500,21 +426,13 @@
 			{
 				id: '009a1f293253e41e',
 				amount: 2,
-<<<<<<< HEAD
-				secret: 'e7c1b76d1b31e2bca2b229d160bdf6046f33bc4570222304b65110d926f7af89',
-=======
 				secret: '1f98e6837a434644c9411825d7c6d6e13974b931f8f0652217cea29010674a13',
->>>>>>> 60083093
 				C: '034268c0bd30b945adf578aca2dc0d1e26ef089869aaf9a08ba3a6da40fda1d8be'
 			},
 			{
 				id: '009a1f293253e41e',
 				amount: 2,
-<<<<<<< HEAD
-				secret: 'e7c1b76d1b31e2bca2b229d160bdf6046f33bc4570222304b65110d926f7af89',
-=======
 				secret: '1f98e6837a434644c9411825d7c6d6e13974b931f8f0652217cea29010674a13',
->>>>>>> 60083093
 				C: '034268c0bd30b945adf578aca2dc0d1e26ef089869aaf9a08ba3a6da40fda1d8be'
 			}
 		];
@@ -563,21 +481,13 @@
 			{
 				id: '009a1f293253e41e',
 				amount: 2,
-<<<<<<< HEAD
-				secret: 'e7c1b76d1b31e2bca2b229d160bdf6046f33bc4570222304b65110d926f7af89',
-=======
 				secret: '1f98e6837a434644c9411825d7c6d6e13974b931f8f0652217cea29010674a13',
->>>>>>> 60083093
 				C: '034268c0bd30b945adf578aca2dc0d1e26ef089869aaf9a08ba3a6da40fda1d8be'
 			},
 			{
 				id: '009a1f293253e41e',
 				amount: 2,
-<<<<<<< HEAD
-				secret: 'e7c1b76d1b31e2bca2b229d160bdf6046f33bc4570222304b65110d926f7af89',
-=======
 				secret: '1f98e6837a434644c9411825d7c6d6e13974b931f8f0652217cea29010674a13',
->>>>>>> 60083093
 				C: '034268c0bd30b945adf578aca2dc0d1e26ef089869aaf9a08ba3a6da40fda1d8be'
 			}
 		];
@@ -620,11 +530,7 @@
 				{
 					id: '009a1f293253e41e',
 					amount: 2,
-<<<<<<< HEAD
-					secret: 'e7c1b76d1b31e2bca2b229d160bdf6046f33bc4570222304b65110d926f7af89',
-=======
 					secret: '1f98e6837a434644c9411825d7c6d6e13974b931f8f0652217cea29010674a13',
->>>>>>> 60083093
 					C: '034268c0bd30b945adf578aca2dc0d1e26ef089869aaf9a08ba3a6da40fda1d8be'
 				}
 			])
