--- conflicted
+++ resolved
@@ -1,10 +1,6 @@
 {
 	"name": "@cashu/cashu-ts",
-<<<<<<< HEAD
-	"version": "2.6.0",
-=======
 	"version": "2.7.0",
->>>>>>> 02f7a064
 	"description": "cashu library for communicating with a cashu mint",
 	"type": "module",
 	"engines": {
